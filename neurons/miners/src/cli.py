--- conflicted
+++ resolved
@@ -164,15 +164,9 @@
                 executor_uuid = executor.uuid
 
                 eligible_executors = await collateral_contract.get_eligible_executors()
-<<<<<<< HEAD
-                logger.info(f"Eligible executors: {eligible_executors}")
-
-                if len(eligible_executors) == 0:
-=======
                 logger.info(f"All eligible executors: {eligible_executors}")
                 logger.info(f"Current executor is eligible: {executor_uuid in eligible_executors}")
                 if not executor_uuid in eligible_executors:
->>>>>>> 427d8adf
                     executor_dao.delete_by_address_port(address, port)
                     logger.info("Removed executor (%s:%d)", address, port)
                 else:
