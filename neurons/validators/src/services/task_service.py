--- conflicted
+++ resolved
@@ -1078,12 +1078,8 @@
                             spec=machine_spec,
                             score=0,
                             job_score=0,
-<<<<<<< HEAD
                             collateral_deposited=collateral_deposited,
-                            log_text=log_text,
-=======
                             log_text=docker_connection_check_result.log_text,
->>>>>>> 9851ecd5
                             verified_job_info=verified_job_info,
                             success=False,
                             gpu_model_count=gpu_model_count,
