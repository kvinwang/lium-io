import asyncio
import json
import logging
import os
import random
import time
import uuid
from typing import Annotated

import asyncssh
import bittensor
from datura.requests.miner_requests import ExecutorSSHInfo
from fastapi import Depends
from payload_models.payloads import MinerJobEnryptedFiles, MinerJobRequestPayload

from core.config import settings
from core.utils import _m, context, get_extra_info
from services.const import (
    DOCKER_DIGESTS,
    DOWNLOAD_SPEED_WEIGHT,
    GPU_MAX_SCORES,
    HASHCAT_CONFIGS,
    JOB_TAKEN_TIME_WEIGHT,
    LIB_NVIDIA_ML_DIGESTS,
    MAX_DOWNLOAD_SPEED,
    MAX_GPU_COUNT,
    MAX_UPLOAD_SPEED,
    UNRENTED_MULTIPLIER,
<<<<<<< HEAD
    UPLOAD_SPEED_WEIGHT,
)
=======
    HASHCAT_CONFIGS,
    LIB_NVIDIA_ML_DIGESTS,
    DOCKER_DIGESTS,
    GPU_UTILIZATION_LIMIT,
    GPU_MEMORY_UTILIZATION_LIMIT,
)
from services.redis_service import (
    RedisService,
    RENTED_MACHINE_SET,
    DUPLICATED_MACHINE_SET,
    AVAILABLE_PORT_MAPS_PREFIX,
)
from services.ssh_service import SSHService
>>>>>>> 6efccd0d
from services.hash_service import HashService
from services.redis_service import AVAILABLE_PORT_MAPS_PREFIX, RENTED_MACHINE_SET, RedisService
from services.ssh_service import SSHService

logger = logging.getLogger(__name__)

JOB_LENGTH = 300


class TaskService:
    def __init__(
        self,
        ssh_service: Annotated[SSHService, Depends(SSHService)],
        redis_service: Annotated[RedisService, Depends(RedisService)],
    ):
        self.ssh_service = ssh_service
        self.redis_service = redis_service
        self.is_valid = True
        self.wallet = settings.get_bittensor_wallet()

    async def upload_directory(
        self, ssh_client: asyncssh.SSHClientConnection, local_dir: str, remote_dir: str
    ):
        """Uploads a directory recursively to a remote server using AsyncSSH."""
        async with ssh_client.start_sftp_client() as sftp_client:
            for root, dirs, files in os.walk(local_dir):
                relative_dir = os.path.relpath(root, local_dir)
                remote_path = os.path.join(remote_dir, relative_dir)

                # Create remote directory if it doesn't exist
                result = await ssh_client.run(f"mkdir -p {remote_path}")
                if result.exit_status != 0:
                    raise Exception(f"Failed to create directory {remote_path}: {result.stderr}")

                # Upload files
                upload_tasks = []
                for file in files:
                    local_file = os.path.join(root, file)
                    remote_file = os.path.join(remote_path, file)
                    upload_tasks.append(sftp_client.put(local_file, remote_file))

                # Await all upload tasks for the current directory
                await asyncio.gather(*upload_tasks)

    async def is_script_running(
        self, ssh_client: asyncssh.SSHClientConnection, script_path: str
    ) -> bool:
        """
        Check if a specific script is running.

        Args:
            ssh_client: SSH client instance
            script_path: Full path to the script (e.g., '/root/app/gpus_utility.py')


        Returns:
            bool: True if script is running, False otherwise
        """
        try:
            result = await ssh_client.run(f'ps aux | grep "python.*{script_path}"', timeout=10)
            # Filter out the grep process itself
            processes = [line for line in result.stdout.splitlines() if "grep" not in line]

            logger.info(f"{script_path} running status: {bool(processes)}")
            return bool(processes)
        except Exception as e:
            logger.error(f"Error checking {script_path} status: {e}")
            return False

    async def start_script(
        self,
        ssh_client,
        script_path: str,
        command_args: dict,
        executor_info: ExecutorSSHInfo,
    ) -> bool:
        """
        Start a script with specified arguments.

        Args:
            ssh_client: SSH client instance
            script_path: Full path to the script (e.g., '/root/app/gpus_utility.py')
            command_args: Dictionary of argument names and values

        Returns:
            bool: True if script started successfully, False otherwise
        """
        try:
            # Build command string from arguments
            args_string = " ".join([f"--{key} {value}" for key, value in command_args.items()])
            command = (
                f"nohup {executor_info.python_path} {script_path} {args_string} > /dev/null 2>&1 & "
            )
            # Run the script
            result = await ssh_client.run(command, timeout=50, check=True)
            logger.info(f"Started {script_path}: {result}")
            return True
        except Exception as e:
            logger.error(f"Error starting script {script_path}: {e}", exc_info=True)
            return False

    def validate_digests(self, docker_digests, docker_hub_digests):
        # Check if the list is empty
        if not docker_digests:
            return False

        # Get unique digests
        unique_digests = list({item["digest"] for item in docker_digests})

        # Check for duplicates
        if len(unique_digests) != len(docker_digests):
            return False

        # Check if any digest is invalid
        for digest in unique_digests:
            if digest not in docker_hub_digests.values():
                return False

        return True

    async def clear_remote_directory(
        self, ssh_client: asyncssh.SSHClientConnection, remote_dir: str
    ):
        try:
            await ssh_client.run(f"rm -rf {remote_dir}", timeout=10)
        except Exception as e:
            logger.error(f"Error clearing remote directory: {e}")

    def get_available_port_map(
        self,
        executor_info: ExecutorSSHInfo,
    ) -> tuple[int, int] | None:
        if executor_info.port_mappings:
            port_mappings: list[tuple[int, int]] = json.loads(executor_info.port_mappings)
            port_mappings = [
                (internal_port, external_port)
                for internal_port, external_port in port_mappings
                if internal_port != executor_info.ssh_port
                and external_port != executor_info.ssh_port
            ]

            if not port_mappings:
                return None

            return random.choice(port_mappings)

        if executor_info.port_range:
            if "-" in executor_info.port_range:
                min_port, max_port = map(
                    int, (part.strip() for part in executor_info.port_range.split("-"))
                )
                ports = list(range(min_port, max_port + 1))
            else:
                ports = list(
                    map(int, (part.strip() for part in executor_info.port_range.split(",")))
                )
        else:
            # Default range if port_range is empty
            ports = list(range(40000, 65536))

        ports = [port for port in ports if port != executor_info.ssh_port]

        if not ports:
            return None

        internal_port = random.choice(ports)

        return internal_port, internal_port

    async def docker_connection_check(
        self,
        ssh_client: asyncssh.SSHClientConnection,
        job_batch_id: str,
        miner_hotkey: str,
        executor_info: ExecutorSSHInfo,
        private_key: str,
        public_key: str,
    ):
        port_map = self.get_available_port_map(executor_info)
        if port_map is None:
            log_text = _m(
                "No port available for docker container",
                extra=get_extra_info(
                    {
                        "job_batch_id": job_batch_id,
                        "miner_hotkey": miner_hotkey,
                        "executor_uuid": executor_info.uuid,
                        "executor_ip_address": executor_info.address,
                        "executor_port": executor_info.port,
                        "ssh_username": executor_info.ssh_username,
                        "ssh_port": executor_info.ssh_port,
                    }
                ),
            )
            log_status = "error"
            logger.error(log_text, exc_info=True)

            return False, log_text, log_status

        internal_port, external_port = port_map
        executor_name = f"{executor_info.uuid}_{executor_info.address}_{executor_info.port}"
        default_extra = {
            "job_batch_id": job_batch_id,
            "miner_hotkey": miner_hotkey,
            "executor_uuid": executor_info.uuid,
            "executor_ip_address": executor_info.address,
            "executor_port": executor_info.port,
            "ssh_username": executor_info.ssh_username,
            "ssh_port": executor_info.ssh_port,
            "internal_port": internal_port,
            "external_port": external_port,
        }
        context.set(f"[_docker_connection_check][{executor_name}]")

        container_name = f"container_{miner_hotkey}"

        try:
            log_text = _m(
                "Creating docker container",
                extra=default_extra,
            )
            log_status = "info"
            logger.info(log_text)

            docker_cmd = f"sh -c 'mkdir -p ~/.ssh && echo \"{public_key}\" >> ~/.ssh/authorized_keys && ssh-keygen -A && service ssh start && tail -f /dev/null'"
            command = f"docker run -d --name {container_name} -p {internal_port}:22 daturaai/compute-subnet-executor:latest {docker_cmd}"

            result = await ssh_client.run(command, timeout=20)
            if result.exit_status != 0:
                log_text = _m(
                    "Error creating docker connection",
                    extra=get_extra_info(default_extra),
                )
                log_status = "error"
                logger.error(log_text, exc_info=True)

                try:
                    command = f"docker rm {container_name} -f"
                    await ssh_client.run(command, timeout=20)
                except Exception as e:
                    logger.error(f"Error removing docker container: {e}")

                return False, log_text, log_status

            await asyncio.sleep(3)

            pkey = asyncssh.import_private_key(private_key)
            async with asyncssh.connect(
                host=executor_info.address,
                port=external_port,
                username=executor_info.ssh_username,
                client_keys=[pkey],
                known_hosts=None,
            ) as _:
                log_text = _m(
                    "Connected into docker container",
                    extra=default_extra,
                )
                logger.info(log_text)

                # set port on redis
                key = f"{AVAILABLE_PORT_MAPS_PREFIX}:{miner_hotkey}:{executor_info.uuid}"
                port_map = f"{internal_port},{external_port}"

                # delete all the same port_maps in the list
                await self.redis_service.lrem(key=key, element=port_map)

                # insert port_map in the list
                await self.redis_service.lpush(key, port_map)

                # keep the latest 10 port maps
                port_maps = await self.redis_service.lrange(key)
                if len(port_maps) > 10:
                    await self.redis_service.rpop(key)

            command = f"docker rm {container_name} -f"
            await ssh_client.run(command, timeout=20)

            return True, log_text, log_status
        except Exception as e:
            log_text = _m(
                "Error connection docker container",
                extra=get_extra_info({**default_extra, "error": str(e)}),
            )
            log_status = "error"
            logger.error(log_text, exc_info=True)

            try:
                command = f"docker rm {container_name} -f"
                await ssh_client.run(command, timeout=20)
            except Exception as e:
                logger.error(f"Error removing docker container: {e}")

            return False, log_text, log_status

    async def create_task(
        self,
        miner_info: MinerJobRequestPayload,
        executor_info: ExecutorSSHInfo,
        keypair: bittensor.Keypair,
        private_key: str,
        public_key: str,
        encypted_files: MinerJobEnryptedFiles,
        docker_hub_digests: dict[str, str],
        debug: bool = False,
    ):
        default_extra = {
            "job_batch_id": miner_info.job_batch_id,
            "miner_hotkey": miner_info.miner_hotkey,
            "executor_uuid": executor_info.uuid,
            "executor_ip_address": executor_info.address,
            "executor_port": executor_info.port,
            "executor_ssh_username": executor_info.ssh_username,
            "executor_ssh_port": executor_info.ssh_port,
        }
        try:
            logger.info(_m("Start job on an executor", extra=get_extra_info(default_extra)))

            private_key = self.ssh_service.decrypt_payload(keypair.ss58_address, private_key)
            pkey = asyncssh.import_private_key(private_key)

            async with asyncssh.connect(
                host=executor_info.address,
                port=executor_info.ssh_port,
                username=executor_info.ssh_username,
                client_keys=[pkey],
                known_hosts=None,
            ) as ssh_client:
                remote_dir = f"{executor_info.root_dir}/temp"
                await ssh_client.run(f"rm -rf {remote_dir}")
                await ssh_client.run(f"mkdir -p {remote_dir}")

                # start gpus_utility.py
                program_id = str(uuid.uuid4())
                command_args = {
                    "program_id": program_id,
                    "signature": f"0x{keypair.sign(program_id.encode()).hex()}",
                    "executor_id": executor_info.uuid,
                    "validator_hotkey": keypair.ss58_address,
                    "compute_rest_app_url": settings.COMPUTE_REST_API_URL,
                }
                script_path = f"{executor_info.root_dir}/src/gpus_utility.py"
                if not await self.is_script_running(ssh_client, script_path):
                    await self.start_script(ssh_client, script_path, command_args, executor_info)

                if debug is True:
                    logger.info("Debug mode is enabled. Skipping other tasks.")
                    return (
                        None,
                        executor_info,
                        0,
                        0,
                        miner_info.job_batch_id,
                        "info",
                        "Debug mode is enabled. Skipping other tasks.",
                    )

                # upload temp directory
                await self.upload_directory(ssh_client, encypted_files.tmp_directory, remote_dir)

                remote_machine_scrape_file_path = (
                    f"{remote_dir}/{encypted_files.machine_scrape_file_name}"
                )
                remote_score_file_path = f"{remote_dir}/{encypted_files.score_file_name}"

                logger.info(
                    _m(
                        "Uploaded files to run job",
                        extra=get_extra_info(default_extra),
                    ),
                )

                machine_specs, _ = await self._run_task(
                    ssh_client=ssh_client,
                    miner_hotkey=miner_info.miner_hotkey,
                    executor_info=executor_info,
                    command=f"chmod +x {remote_machine_scrape_file_path} && {remote_machine_scrape_file_path}",
                )
                if not machine_specs:
                    log_status = "warning"
                    log_text = _m("No machine specs found", extra=get_extra_info(default_extra))
                    logger.warning(log_text)

                    await self.clear_remote_directory(ssh_client, remote_dir)

                    return (
                        None,
                        executor_info,
                        0,
                        0,
                        miner_info.job_batch_id,
                        log_status,
                        log_text,
                    )

                machine_spec = json.loads(
                    self.ssh_service.decrypt_payload(
                        encypted_files.encrypt_key, machine_specs[0].strip()
                    )
                )

                gpu_model = None
                if machine_spec.get("gpu", {}).get("count", 0) > 0:
                    details = machine_spec["gpu"].get("details", [])
                    if len(details) > 0:
                        gpu_model = details[0].get("name", None)

                max_score = 0
                if gpu_model:
                    max_score = GPU_MAX_SCORES.get(gpu_model, 0)

                gpu_count = machine_spec.get("gpu", {}).get("count", 0)
                gpu_details = machine_spec.get("gpu", {}).get("details", [])

                nvidia_driver = machine_spec.get("gpu", {}).get("driver", "")
                libnvidia_ml = machine_spec.get("md5_checksums", {}).get("libnvidia_ml", "")

                docker_version = machine_spec.get("docker", {}).get("version", "")
                docker_digest = machine_spec.get("md5_checksums", {}).get("docker", "")
                container_id = machine_spec.get("docker", {}).get("container_id", "")

                logger.info(
                    _m(
                        "Machine spec scraped",
                        extra=get_extra_info(
                            {
                                **default_extra,
                                "gpu_model": gpu_model,
                                "gpu_count": gpu_count,
                                "nvidia_driver": nvidia_driver,
                                "libnvidia_ml": libnvidia_ml,
                            }
                        ),
                    ),
                )

                if gpu_count > MAX_GPU_COUNT:
                    log_status = "warning"
                    log_text = _m(
                        f"GPU count({gpu_count}) is greater than the maximum allowed ({MAX_GPU_COUNT}).",
                        extra=get_extra_info(default_extra),
                    )
                    logger.warning(log_text)

                    await self.clear_remote_directory(ssh_client, remote_dir)

                    return (
                        machine_spec,
                        executor_info,
                        0,
                        0,
                        miner_info.job_batch_id,
                        log_status,
                        log_text,
                    )

                if max_score == 0 or gpu_count == 0 or len(gpu_details) != gpu_count:
                    extra_info = {
                        **default_extra,
                        "os_version": machine_spec.get("os", ""),
                        "nvidia_cfg": machine_spec.get("nvidia_cfg", ""),
                        "docker_cfg": machine_spec.get("docker_cfg", ""),
                        "gpu_scrape_error": machine_spec.get("gpu_scrape_error", ""),
                        "nvidia_cfg_scrape_error": machine_spec.get("nvidia_cfg_scrape_error", ""),
                        "docker_cfg_scrape_error": machine_spec.get("docker_cfg_scrape_error", ""),
                    }
                    if gpu_model:
                        extra_info["gpu_model"] = gpu_model
                        extra_info["help_text"] = (
                            "If you have the gpu machine and encountering this issue consistantly, "
                            "then please pull the latest version of github repository and follow the installation guide here: "
                            "https://github.com/Datura-ai/compute-subnet/tree/main/neurons/executor. "
                            "Also, please configure the nvidia-container-runtime correctly. Check out here: "
                            "https://stackoverflow.com/questions/72932940/failed-to-initialize-nvml-unknown-error-in-docker-after-few-hours "
                            "https://bobcares.com/blog/docker-failed-to-initialize-nvml-unknown-error/"
                        )

                    log_text = _m(
                        f"Max Score({max_score}) or GPU count({gpu_count}) is 0. No need to run job.",
                        extra=get_extra_info(
                            {
                                **default_extra,
                                **extra_info,
                            }
                        ),
                    )
                    log_status = "warning"
                    logger.warning(log_text)

                    await self.clear_remote_directory(ssh_client, remote_dir)

                    return (
                        machine_spec,
                        executor_info,
                        0,
                        0,
                        miner_info.job_batch_id,
                        log_status,
                        log_text,
                    )

                if not docker_version or DOCKER_DIGESTS.get(docker_version) != docker_digest:
                    log_status = "warning"
                    log_text = _m(
                        "Docker is altered",
                        extra=get_extra_info(
                            {
                                **default_extra,
                                "docker_version": docker_version,
                                "docker_digest": docker_digest,
                                "container_id": container_id,
                            }
                        ),
                    )
                    logger.warning(log_text)

                    await self.clear_remote_directory(ssh_client, remote_dir)

                    return (
                        machine_spec,
                        executor_info,
                        0,
                        0,
                        miner_info.job_batch_id,
                        log_status,
                        log_text,
                    )

                if nvidia_driver and LIB_NVIDIA_ML_DIGESTS.get(nvidia_driver) != libnvidia_ml:
                    log_status = "warning"
                    log_text = _m(
                        "Nvidia driver is altered",
                        extra=get_extra_info(
                            {
                                **default_extra,
                                "gpu_model": gpu_model,
                                "gpu_count": gpu_count,
                                "nvidia_driver": nvidia_driver,
                                "libnvidia_ml": libnvidia_ml,
                            }
                        ),
                    )
                    logger.warning(log_text)

                    await self.clear_remote_directory(ssh_client, remote_dir)

                    return (
                        machine_spec,
                        executor_info,
                        0,
                        0,
                        miner_info.job_batch_id,
                        log_status,
                        log_text,
                    )

                logger.info(
                    _m(
                        f"Got GPU specs: {gpu_model} with max score: {max_score}",
                        extra=get_extra_info(default_extra),
                    ),
                )

                # check duplicated
                is_duplicated = await self.redis_service.is_elem_exists_in_set(
                    DUPLICATED_MACHINE_SET, f"{miner_info.miner_hotkey}:{executor_info.uuid}"
                )
                if is_duplicated:
                    log_status = "warning"
                    log_text = _m(
                        f"Executor is duplicated",
                        extra=get_extra_info(default_extra),
                    )
                    logger.warning(log_text)

                    await self.clear_remote_directory(ssh_client, remote_dir)

                    return (
                        machine_spec,
                        executor_info,
                        0,
                        0,
                        miner_info.job_batch_id,
                        log_status,
                        log_text,
                    )

                # check rented status
                is_rented = await self.redis_service.is_elem_exists_in_set(
                    RENTED_MACHINE_SET, f"{miner_info.miner_hotkey}:{executor_info.uuid}"
                )
                if is_rented:
                    score = max_score * gpu_count
                    log_text = _m(
                        "Executor is already rented.",
                        extra=get_extra_info({**default_extra, "score": score}),
                    )
                    log_status = "info"
                    logger.info(log_text)

                    await self.clear_remote_directory(ssh_client, remote_dir)

                    return (
                        machine_spec,
                        executor_info,
                        score,
                        0,
                        miner_info.job_batch_id,
                        log_status,
                        log_text,
                    )
                else:
                    # check gpu usages
                    for detail in gpu_details:
                        gpu_utilization = detail.get("gpu_utilization", GPU_UTILIZATION_LIMIT)
                        gpu_memory_utilization = detail.get("memory_utilization", GPU_MEMORY_UTILIZATION_LIMIT)
                        if gpu_utilization >= GPU_UTILIZATION_LIMIT or gpu_memory_utilization > GPU_MEMORY_UTILIZATION_LIMIT:
                            log_status = "warning"
                            log_text = _m(
                                f"High gpu utilization detected:",
                                extra=get_extra_info({
                                    **default_extra,
                                    "gpu_utilization": gpu_utilization,
                                    "gpu_memory_utilization": gpu_memory_utilization,
                                }),
                            )
                            logger.warning(log_text)

                            await self.clear_remote_directory(ssh_client, remote_dir)

                            return (
                                machine_spec,
                                executor_info,
                                0,
                                0,
                                miner_info.job_batch_id,
                                log_status,
                                log_text,
                            )

                    # if not rented, check docker digests
                    docker_digests = machine_spec.get("docker", {}).get("containers", [])
                    self.is_valid = self.validate_digests(docker_digests, docker_hub_digests)
                    if not self.is_valid:
                        log_text = _m(
                            "Docker digests are not valid",
                            extra=get_extra_info(
                                {**default_extra, "docker_digests": docker_digests}
                            ),
                        )
                        log_status = "error"

                        logger.warning(log_text)

                        await self.clear_remote_directory(ssh_client, remote_dir)

                        return (
                            None,
                            executor_info,
                            0,
                            0,
                            miner_info.job_batch_id,
                            log_status,
                            log_text,
                        )

                    # if not rented, check renting ports
                    success, log_text, log_status = await self.docker_connection_check(
                        ssh_client=ssh_client,
                        job_batch_id=miner_info.job_batch_id,
                        miner_hotkey=miner_info.miner_hotkey,
                        executor_info=executor_info,
                        private_key=private_key,
                        public_key=public_key,
                    )
                    if not success:
                        await self.clear_remote_directory(ssh_client, remote_dir)

                        return (
                            None,
                            executor_info,
                            0,
                            0,
                            miner_info.job_batch_id,
                            log_status,
                            log_text,
                        )

                # scoring
                hashcat_config = HASHCAT_CONFIGS[gpu_model]
                if not hashcat_config:
                    log_text = _m(
                        "No config for hashcat",
                        extra=get_extra_info(default_extra),
                    )
                    log_status = "error"

                    logger.warning(log_text)

                    await self.clear_remote_directory(ssh_client, remote_dir)

                    return (
                        None,
                        executor_info,
                        0,
                        0,
                        miner_info.job_batch_id,
                        log_status,
                        log_text,
                    )

                num_digits = hashcat_config.get("digits", 11)
                avg_job_time = (
                    hashcat_config.get("average_time")[gpu_count - 1 if gpu_count <= 8 else 7]
                    if hashcat_config.get("average_time")
                    else 60
                )
                hash_service = HashService.generate(
                    gpu_count=gpu_count, num_digits=num_digits, timeout=int(avg_job_time * 2.5)
                )
                start_time = time.time()

                results, err = await self._run_task(
                    ssh_client=ssh_client,
                    miner_hotkey=miner_info.miner_hotkey,
                    executor_info=executor_info,
                    command=f"export PYTHONPATH={executor_info.root_dir}:$PYTHONPATH && {executor_info.python_path} {remote_score_file_path} '{hash_service.payload}'",
                )
                if not results:
                    log_text = _m(
                        "No result from training job task.",
                        extra=get_extra_info(default_extra),
                    )
                    log_status = "warning"
                    logger.warning(log_text)

                    await self.clear_remote_directory(ssh_client, remote_dir)

                    return (
                        machine_spec,
                        executor_info,
                        0,
                        0,
                        miner_info.job_batch_id,
                        log_status,
                        log_text,
                    )

                end_time = time.time()
                job_taken_time = end_time - start_time

                result = json.loads(results[0])
                answer = result["answer"]

                score = 0

                logger.info(
                    _m(
                        f"Results from training job task: {str(result)}",
                        extra=get_extra_info(default_extra),
                    ),
                )
                log_text = ""
                log_status = ""

                if err is not None:
                    log_status = "error"
                    log_text = _m(
                        f"Error executing task on executor: {err}",
                        extra=get_extra_info(default_extra),
                    )
                    logger.error(log_text)

                elif answer != hash_service.answer:
                    log_status = "error"
                    log_text = _m(
                        "Hashcat incorrect Answer",
                        extra=get_extra_info(default_extra),
                    )
                    logger.error(log_text)

                # elif job_taken_time > avg_job_time * 2:
                #     log_status = "error"
                #     log_text = _m(
                #         f"Incorrect Answer",
                #         extra=get_extra_info(default_extra),
                #     )
                #     logger.error(log_text)

                else:
                    logger.info(
                        _m(
                            "Job taken time for executor",
                            extra=get_extra_info(
                                {**default_extra, "job_taken_time": job_taken_time}
                            ),
                        ),
                    )

                    upload_speed = machine_spec.get("network", {}).get("upload_speed", 0)
                    download_speed = machine_spec.get("network", {}).get("download_speed", 0)

                    # Ensure upload_speed and download_speed are not None
                    upload_speed = upload_speed if upload_speed is not None else 0
                    download_speed = download_speed if download_speed is not None else 0

                    job_taken_score = (
                        min(avg_job_time * 0.7 / job_taken_time, 1) if job_taken_time > 0 else 0
                    )
                    upload_speed_score = min(upload_speed / MAX_UPLOAD_SPEED, 1)
                    download_speed_score = min(download_speed / MAX_DOWNLOAD_SPEED, 1)

                    score = (
                        max_score
                        * gpu_count
                        * UNRENTED_MULTIPLIER
                        * (
                            job_taken_score * JOB_TAKEN_TIME_WEIGHT
                            + upload_speed_score * UPLOAD_SPEED_WEIGHT
                            + download_speed_score * DOWNLOAD_SPEED_WEIGHT
                        )
                    )

                    log_status = "info"
                    log_text = _m(
                        "Train task finished",
                        extra=get_extra_info(
                            {
                                **default_extra,
                                "score": score,
                                "job_taken_time": job_taken_time,
                                "upload_speed": upload_speed,
                                "download_speed": download_speed,
                                "gpu_model": gpu_model,
                                "gpu_count": gpu_count,
                            }
                        ),
                    )

                    logger.info(log_text)

                logger.info(
                    _m(
                        "SSH connection closed for executor",
                        extra=get_extra_info(default_extra),
                    ),
                )

                await self.clear_remote_directory(ssh_client, remote_dir)
                return (
                    machine_spec,
                    executor_info,
                    score,
                    score,
                    miner_info.job_batch_id,
                    log_status,
                    log_text,
                )
        except Exception as e:
            log_status = "error"
            log_text = _m(
                "Error creating task for executor",
                extra=get_extra_info({**default_extra, "error": str(e)}),
            )

            try:
                key = f"{AVAILABLE_PORT_MAPS_PREFIX}:{miner_info.miner_hotkey}:{executor_info.uuid}"
                await self.redis_service.delete(key)
            except Exception as redis_error:
                log_text = _m(
                    "Error creating task redis_reset_error",
                    extra=get_extra_info(
                        {
                            **default_extra,
                            "error": str(e),
                            "redis_reset_error": str(redis_error),
                        }
                    ),
                )

            logger.error(
                log_text,
                exc_info=True,
            )

            return (
                None,
                executor_info,
                0,
                0,
                miner_info.job_batch_id,
                log_status,
                log_text,
            )

    async def _run_task(
        self,
        ssh_client: asyncssh.SSHClientConnection,
        miner_hotkey: str,
        executor_info: ExecutorSSHInfo,
        command: str,
        timeout: int = JOB_LENGTH,
    ) -> tuple[list[str] | None, str | None]:
        try:
            executor_name = f"{executor_info.uuid}_{executor_info.address}_{executor_info.port}"
            default_extra = {
                "executor_uuid": executor_info.uuid,
                "executor_ip_address": executor_info.address,
                "executor_port": executor_info.port,
                "miner_hotkey": miner_hotkey,
                "command": command[:100] + ("..." if len(command) > 100 else ""),
            }
            context.set(f"[_run_task][{executor_name}]")
            logger.info(
                _m(
                    "Running task for executor",
                    extra=default_extra,
                ),
            )
            result = await ssh_client.run(command, timeout=timeout)
            results = result.stdout.splitlines()
            errors = result.stderr.splitlines()

            actual_errors = [error for error in errors if "warnning" not in error.lower()]

            if len(results) == 0 and len(actual_errors) > 0:
                logger.error(_m("Failed to execute command!", extra=get_extra_info(default_extra)))
                raise Exception("Failed to execute command!")

            return results, None
        except Exception as e:
            logger.error(
                _m("Run task error to executor", extra=get_extra_info(default_extra)),
                exc_info=True,
            )

            return None, str(e)


TaskServiceDep = Annotated[TaskService, Depends(TaskService)]<|MERGE_RESOLUTION|>--- conflicted
+++ resolved
@@ -16,20 +16,14 @@
 from core.config import settings
 from core.utils import _m, context, get_extra_info
 from services.const import (
-    DOCKER_DIGESTS,
     DOWNLOAD_SPEED_WEIGHT,
     GPU_MAX_SCORES,
-    HASHCAT_CONFIGS,
     JOB_TAKEN_TIME_WEIGHT,
-    LIB_NVIDIA_ML_DIGESTS,
     MAX_DOWNLOAD_SPEED,
+    MAX_UPLOAD_SPEED,
+    UPLOAD_SPEED_WEIGHT,
     MAX_GPU_COUNT,
-    MAX_UPLOAD_SPEED,
     UNRENTED_MULTIPLIER,
-<<<<<<< HEAD
-    UPLOAD_SPEED_WEIGHT,
-)
-=======
     HASHCAT_CONFIGS,
     LIB_NVIDIA_ML_DIGESTS,
     DOCKER_DIGESTS,
@@ -43,10 +37,7 @@
     AVAILABLE_PORT_MAPS_PREFIX,
 )
 from services.ssh_service import SSHService
->>>>>>> 6efccd0d
 from services.hash_service import HashService
-from services.redis_service import AVAILABLE_PORT_MAPS_PREFIX, RENTED_MACHINE_SET, RedisService
-from services.ssh_service import SSHService
 
 logger = logging.getLogger(__name__)
 
