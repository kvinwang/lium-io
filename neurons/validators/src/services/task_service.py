--- conflicted
+++ resolved
@@ -875,12 +875,7 @@
                 #     )
 
                 is_valid = await self.validation_service.validate_gpu_model_and_process_job(
-<<<<<<< HEAD
-                    ssh_client=ssh_client,
-=======
                     ssh_client=shell.ssh_client,
-                    miner_info=miner_info,
->>>>>>> e86c4076
                     executor_info=executor_info,
                     default_extra=default_extra,
                     machine_spec=machine_spec
