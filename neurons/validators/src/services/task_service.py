import asyncio
import json
import logging
import random
import uuid
from typing import Annotated
from pydantic import BaseModel

import asyncssh
import bittensor
from datura.requests.miner_requests import ExecutorSSHInfo
from fastapi import Depends
from payload_models.payloads import MinerJobEnryptedFiles, MinerJobRequestPayload

from core.config import settings
from core.utils import _m, context, get_extra_info, get_collateral_contract
from protocol.vc_protocol.validator_requests import ResetVerifiedJobReason
from services.const import (
    GPU_MODEL_RATES,
    MAX_GPU_COUNT,
    UNRENTED_MULTIPLIER,
    LIB_NVIDIA_ML_DIGESTS,
    DOCKER_DIGEST,
    PYTHON_DIGEST,
    GPU_UTILIZATION_LIMIT,
    GPU_MEMORY_UTILIZATION_LIMIT,
)
from services.redis_service import (
    RedisService,
    DUPLICATED_MACHINE_SET,
    RENTAL_SUCCEED_MACHINE_SET,
    AVAILABLE_PORT_MAPS_PREFIX,
)
from services.ssh_service import SSHService
from services.interactive_shell_service import InteractiveShellService
from services.matrix_validation_service import ValidationService
from services.collateral_contract_service import CollateralContractService
from services.file_encrypt_service import ORIGINAL_KEYS

logger = logging.getLogger(__name__)

JOB_LENGTH = 300


class JobResult(BaseModel):
    spec: dict | None = None
    executor_info: ExecutorSSHInfo
    score: float
    job_score: float
    job_batch_id: str
    log_status: str
    log_text: str
    gpu_model: str | None = None
    gpu_count: int = 0
    sysbox_runtime: bool = False


class TaskService:
    def __init__(
        self,
        ssh_service: Annotated[SSHService, Depends(SSHService)],
        redis_service: Annotated[RedisService, Depends(RedisService)],
        validation_service: Annotated[ValidationService, Depends(ValidationService)],
        collateral_contract_service: Annotated[CollateralContractService, Depends(CollateralContractService)],
    ):
        self.ssh_service = ssh_service
        self.redis_service = redis_service
        self.validation_service = validation_service
        self.collateral_contract_service = collateral_contract_service
        self.wallet = settings.get_bittensor_wallet()

    async def is_script_running(
        self, ssh_client: asyncssh.SSHClientConnection, script_path: str
    ) -> bool:
        """
        Check if a specific script is running.

        Args:
            ssh_client: SSH client instance
            script_path: Full path to the script (e.g., '/root/app/gpus_utility.py')


        Returns:
            bool: True if script is running, False otherwise
        """
        try:
            result = await ssh_client.run(f'ps aux | grep "python.*{script_path}"', timeout=10)
            # Filter out the grep process itself
            processes = [line for line in result.stdout.splitlines() if "grep" not in line]

            logger.info(f"{script_path} running status: {bool(processes)}")
            return bool(processes)
        except Exception as e:
            logger.error(f"Error checking {script_path} status: {e}")
            return False

    async def start_script(
        self,
        ssh_client: asyncssh.SSHClientConnection,
        script_path: str,
        command_args: dict,
        executor_info: ExecutorSSHInfo,
    ) -> bool:
        """
        Start a script with specified arguments.

        Args:
            ssh_client: SSH client instance
            script_path: Full path to the script (e.g., '/root/app/gpus_utility.py')
            command_args: Dictionary of argument names and values

        Returns:
            bool: True if script started successfully, False otherwise
        """
        try:
            # Build command string from arguments
            args_string = " ".join([f"--{key} {value}" for key, value in command_args.items()])
            await ssh_client.run("pip install aiohttp click pynvml psutil", timeout=30)
            command = (
                f"nohup {executor_info.python_path} {script_path} {args_string} > /dev/null 2>&1 & "
            )
            # Run the script
            result = await ssh_client.run(command, timeout=50, check=True)
            logger.info(f"Started {script_path}: {result}")
            return True
        except Exception as e:
            logger.error(f"Error starting script {script_path}: {e}", exc_info=True)
            return False

    def validate_docker_image_digests(self, docker_digests, docker_hub_digests):
        # Check if the list is empty
        if not docker_digests:
            return False

        # Get unique digests
        unique_digests = list({item["digest"] for item in docker_digests})

        # Check for duplicates
        if len(unique_digests) != len(docker_digests):
            return False

        # Check if any digest is invalid
        for digest in unique_digests:
            if digest not in docker_hub_digests.values():
                return False

        return True

    def get_available_port_map(
        self,
        executor_info: ExecutorSSHInfo,
    ) -> tuple[int, int] | None:
        if executor_info.port_mappings:
            port_mappings: list[tuple[int, int]] = json.loads(executor_info.port_mappings)
            port_mappings = [
                (internal_port, external_port)
                for internal_port, external_port in port_mappings
                if internal_port != executor_info.ssh_port
                and external_port != executor_info.ssh_port
            ]

            if not port_mappings:
                return None

            return random.choice(port_mappings)

        if executor_info.port_range:
            if "-" in executor_info.port_range:
                min_port, max_port = map(
                    int, (part.strip() for part in executor_info.port_range.split("-"))
                )
                ports = list(range(min_port, max_port + 1))
            else:
                ports = list(
                    map(int, (part.strip() for part in executor_info.port_range.split(",")))
                )
        else:
            # Default range if port_range is empty
            ports = list(range(40000, 65536))

        ports = [port for port in ports if port != executor_info.ssh_port]

        if not ports:
            return None

        internal_port = random.choice(ports)

        return internal_port, internal_port

    def check_fingerprints_changed(self, prev_uuids, gpu_uuids):
        try:
            if not prev_uuids:
                return False
            prev_uuids = sorted(prev_uuids.split(','))
            gpu_uuids = sorted(gpu_uuids.split(','))

            return ",".join(prev_uuids) != ",".join(gpu_uuids)
        except Exception as e:
            logger.error(f"Error checking fingerprints changed: {e}")
            return False

    async def docker_connection_check(
        self,
        ssh_client: asyncssh.SSHClientConnection,
        job_batch_id: str,
        miner_hotkey: str,
        executor_info: ExecutorSSHInfo,
        private_key: str,
        public_key: str,
    ):
        port_map = self.get_available_port_map(executor_info)
        if port_map is None:
            log_text = _m(
                "No port available for docker container",
                extra=get_extra_info(
                    {
                        "job_batch_id": job_batch_id,
                        "miner_hotkey": miner_hotkey,
                        "executor_uuid": executor_info.uuid,
                        "executor_ip_address": executor_info.address,
                        "executor_port": executor_info.port,
                        "ssh_username": executor_info.ssh_username,
                        "ssh_port": executor_info.ssh_port,
                        "version": settings.VERSION
                    }
                ),
            )
            log_status = "error"
            logger.error(log_text, exc_info=True)

            return False, log_text, log_status

        internal_port, external_port = port_map
        executor_name = f"{executor_info.uuid}_{executor_info.address}_{executor_info.port}"
        default_extra = {
            "job_batch_id": job_batch_id,
            "miner_hotkey": miner_hotkey,
            "executor_uuid": executor_info.uuid,
            "executor_ip_address": executor_info.address,
            "executor_port": executor_info.port,
            "ssh_username": executor_info.ssh_username,
            "ssh_port": executor_info.ssh_port,
            "internal_port": internal_port,
            "external_port": external_port,
            "version": settings.VERSION,
        }
        context.set(f"[_docker_connection_check][{executor_name}]")

        container_name = f"container_{miner_hotkey}"

        try:
            # remove all containers that has conatiner_ prefix in its name, since it's unrented
            command = '/usr/bin/docker ps -a --filter "name=^/container_" --format "{{.Names}}"'
            result = await ssh_client.run(command)
            if result.stdout.strip():
                container_names = " ".join(result.stdout.strip().split("\n"))

                logger.info(
                    _m(
                        "Cleaning existing docker containers",
                        extra=get_extra_info({
                            **default_extra,
                            "container_names": container_names,
                        }),
                    ),
                )

                command = f'/usr/bin/docker rm {container_names} -f'
                await ssh_client.run(command)

                command = f'/usr/bin/docker volume prune -af'
                await ssh_client.run(command)

            log_text = _m(
                "Creating docker container",
                extra=default_extra,
            )
            log_status = "info"
            logger.info(log_text)

            docker_cmd = f"sh -c 'mkdir -p ~/.ssh && echo \"{public_key}\" >> ~/.ssh/authorized_keys && ssh-keygen -A && service ssh start && tail -f /dev/null'"
            command = f"/usr/bin/docker run -d --name {container_name} --gpus all -p {internal_port}:22 daturaai/compute-subnet-executor:latest {docker_cmd}"

            result = await ssh_client.run(command)
            if result.exit_status != 0:
                error_message = result.stderr.strip() if result.stderr else "No error message available"
                log_text = _m(
                    "Error creating docker connection",
                    extra=get_extra_info({
                        **default_extra,
                        "error": error_message
                    }),
                )
                log_status = "error"
                logger.error(log_text, exc_info=True)

                try:
                    command = f"/usr/bin/docker rm {container_name} -f"
                    await ssh_client.run(command)
                except Exception as e:
                    logger.error(f"Error removing docker container: {e}")

                return False, log_text, log_status

            await asyncio.sleep(5)

            pkey = asyncssh.import_private_key(private_key)
            async with asyncssh.connect(
                host=executor_info.address,
                port=external_port,
                username=executor_info.ssh_username,
                client_keys=[pkey],
                known_hosts=None,
            ) as _:
                log_text = _m(
                    "Connected into docker container",
                    extra=default_extra,
                )
                logger.info(log_text)

                # set port on redis
                key = f"{AVAILABLE_PORT_MAPS_PREFIX}:{miner_hotkey}:{executor_info.uuid}"
                port_map = f"{internal_port},{external_port}"

                # delete all the same port_maps in the list
                await self.redis_service.lrem(key=key, element=port_map)

                # insert port_map in the list
                await self.redis_service.lpush(key, port_map)

                # keep the latest 10 port maps
                port_maps = await self.redis_service.lrange(key)
                if len(port_maps) > 10:
                    await self.redis_service.rpop(key)

            command = f"/usr/bin/docker rm {container_name} -f"
            await ssh_client.run(command)

            return True, log_text, log_status
        except Exception as e:
            log_text = _m(
                "Error connection docker container",
                extra=get_extra_info({**default_extra, "error": str(e)}),
            )
            log_status = "error"
            logger.error(log_text, exc_info=True)

            try:
                command = f"/usr/bin/docker rm {container_name} -f"
                await ssh_client.run(command)
            except Exception as e:
                logger.error(f"Error removing docker container: {e}")

            return False, log_text, log_status

    async def check_pod_running(
        self,
        ssh_client: asyncssh.SSHClientConnection,
        container_name: str,
        executor_info: ExecutorSSHInfo,
    ):
        # check container running or not
        result = await ssh_client.run(f"/usr/bin/docker ps -q -f name={container_name}")
        if result.stdout.strip():
            return True

        # # remove pod in redis
        # await self.redis_service.remove_rented_machine(executor_info)
        logger.error(
            _m(
                "Pod not found, but redis is saying it's rented",
                extra={
                    "container_name": container_name,
                    "executor_id": executor_info.uuid,
                    "address": executor_info.address,
                    "port": executor_info.port,
                }
            )
        )

        return False

    async def _handle_task_result(
        self,
        miner_info: MinerJobRequestPayload,
        executor_info: ExecutorSSHInfo,
        spec: dict | None,
        score: float,
        job_score: float,
        log_text: object,
        verified_job_info: dict,
        success: bool = True,
        clear_verified_job_info: bool = False,
        gpu_model_count: str = '',
        gpu_uuids: str = '',
        sysbox_runtime: bool = False,
        clear_verified_job_reason: ResetVerifiedJobReason = ResetVerifiedJobReason.DEFAULT,
    ):
        logger.info(_m("Handle task result: ", extra={
            "miner_hotkey": miner_info.miner_hotkey,
            "executor_id": executor_info.uuid,
            "success": success,
            "score": score,
            "job_score": job_score,
        }))
        if success:
            log_status = "info"
            logger.info(log_text)

            if gpu_model_count and gpu_uuids:
                await self.redis_service.set_verified_job_info(
                    miner_hotkey=miner_info.miner_hotkey,
                    executor_id=executor_info.uuid,
                    prev_info=verified_job_info,
                    success=True,
                    spec=gpu_model_count,
                    uuids=gpu_uuids,
                )
        else:
            log_status = "warning"
            logger.warning(log_text)

            if clear_verified_job_info:
                await self.collateral_contract_service.slash_collateral(
                    miner_hotkey=miner_info.miner_hotkey,
                    executor_info=executor_info,
                )

                await self.redis_service.clear_verified_job_info(
                    miner_hotkey=miner_info.miner_hotkey,
                    executor_id=executor_info.uuid,
                    prev_info=verified_job_info,
                    reason=clear_verified_job_reason,
                )
            else:
                await self.redis_service.set_verified_job_info(
                    miner_hotkey=miner_info.miner_hotkey,
                    executor_id=executor_info.uuid,
                    prev_info=verified_job_info,
                    success=success,
                )

        gpu_model = None
        gpu_count = 0
        if gpu_model_count and ':' in gpu_model_count:
            gpu_model_count_info = gpu_model_count.split(':')
            gpu_model = gpu_model_count_info[0]
            gpu_count = int(gpu_model_count_info[1])

        return JobResult(
            spec=spec,
            executor_info=executor_info,
            score=score,
            job_score=job_score,
            job_batch_id=miner_info.job_batch_id,
            log_status=log_status,
            log_text=str(log_text),
            gpu_model=gpu_model,
            gpu_count=gpu_count,
            sysbox_runtime=sysbox_runtime,
        )

    def check_gpu_usage(
        self,
        gpu_details: list[dict],
        gpu_processes: list[dict],
        default_extra: dict,
        rented: bool = False,
    ) -> tuple[bool, str | None]:
        # check gpu usages
        for detail in gpu_details:
            gpu_utilization = detail.get("gpu_utilization", GPU_UTILIZATION_LIMIT)
            gpu_memory_utilization = detail.get("memory_utilization", GPU_MEMORY_UTILIZATION_LIMIT)
            if len(gpu_processes) > 0 and (gpu_utilization >= GPU_UTILIZATION_LIMIT or gpu_memory_utilization > GPU_MEMORY_UTILIZATION_LIMIT):
                log_text = _m(
                    "High gpu utilization detected" if not rented else "GPU is using in some other places on the rented machine",
                    extra=get_extra_info({
                        **default_extra,
                        "gpu_utilization": gpu_utilization,
                        "gpu_memory_utilization": gpu_memory_utilization,
                        "gpu_processes": gpu_processes,
                    }),
                )
                return False, log_text

        return True, None

    async def create_task(
        self,
        miner_info: MinerJobRequestPayload,
        executor_info: ExecutorSSHInfo,
        keypair: bittensor.Keypair,
        private_key: str,
        public_key: str,
        encrypted_files: MinerJobEnryptedFiles,
    ):
        verified_job_info = await self.redis_service.get_verified_job_info(executor_info.uuid)
        prev_spec = verified_job_info.get('spec', '')
        prev_uuids = verified_job_info.get('uuids', '')

        is_rental_succeed = await self.redis_service.is_elem_exists_in_set(
            RENTAL_SUCCEED_MACHINE_SET, executor_info.uuid
        )

        rented_machine = await self.redis_service.get_rented_machine(executor_info)
        is_eligible_executor = await self.collateral_contract_service.is_eligible_executor(
            miner_hotkey=miner_info.miner_hotkey,
            executor_info=executor_info,
        )
        if is_eligible_executor:
            await self.collateral_contract_service.handle_reclaim_requests(
                executor_info=executor_info,
                is_rented=rented_machine is not None,
            )

        default_extra = {
            "job_batch_id": miner_info.job_batch_id,
            "miner_hotkey": miner_info.miner_hotkey,
            "executor_uuid": executor_info.uuid,
            "executor_ip_address": executor_info.address,
            "executor_port": executor_info.port,
            "executor_ssh_username": executor_info.ssh_username,
            "executor_ssh_port": executor_info.ssh_port,
            "is_rental_succeed": is_rental_succeed,
            "is_eligible_executor": is_eligible_executor,
            "is_rented": rented_machine is not None,
            "version": settings.VERSION,
        }

        try:
            logger.info(_m("Start job on an executor", extra=get_extra_info(default_extra)))

            private_key = self.ssh_service.decrypt_payload(keypair.ss58_address, private_key)

            async with InteractiveShellService(
                host=executor_info.address,
                username=executor_info.ssh_username,
                private_key=private_key,
                port=executor_info.ssh_port,
            ) as shell:
                docker_checksums = await shell.get_checksums_over_scp('/usr/bin/docker')
                if docker_checksums != DOCKER_DIGEST:
                    logger.info(
                        _m(
                            "Docker checksum",
                            extra=get_extra_info({
                                **default_extra,
                                "checksum": docker_checksums,
                                "DOCKER_DIGEST": DOCKER_DIGEST
                            }),
                        )
                    )
                    # raise Exception("Docker is altered")

                python_checksums = await shell.get_checksums_over_scp('/usr/bin/python')
                if python_checksums != PYTHON_DIGEST or executor_info.python_path != '/usr/bin/python':
                    logger.info(
                        _m(
                            "Python checksum",
                            extra=get_extra_info({
                                **default_extra,
                                "checksum": python_checksums,
                                "PYTHON_DIGEST": PYTHON_DIGEST
                            }),
                        )
                    )
                    # raise Exception("Python is altered")

                # start gpus_utility.py
                program_id = str(uuid.uuid4())
                command_args = {
                    "program_id": program_id,
                    "signature": f"0x{keypair.sign(program_id.encode()).hex()}",
                    "executor_id": executor_info.uuid,
                    "validator_hotkey": keypair.ss58_address,
                    "compute_rest_app_url": settings.COMPUTE_REST_API_URL,
                }
                script_path = f"{executor_info.root_dir}/src/gpus_utility.py"
                if not await self.is_script_running(shell.ssh_client, script_path):
                    await self.start_script(shell.ssh_client, script_path, command_args, executor_info)

                # upload temp directory
                random_length = random.randint(5, 15)
                remote_dir = f"{executor_info.root_dir}/{self.ssh_service.generate_random_string(length=random_length, string_only=True)}"
                await shell.upload_directory(encrypted_files.tmp_directory, remote_dir)

                remote_machine_scrape_file_path = (
                    f"{remote_dir}/{encrypted_files.machine_scrape_file_name}"
                )

                logger.info(
                    _m(
                        "Uploaded files to run job",
                        extra=get_extra_info(default_extra),
                    )
                )

                await shell.ssh_client.run(f"chmod +x {remote_machine_scrape_file_path}")
                machine_specs, _ = await self._run_task(
                    ssh_client=shell.ssh_client,
                    miner_hotkey=miner_info.miner_hotkey,
                    executor_info=executor_info,
                    command=f"{remote_machine_scrape_file_path}",
                )
                if not machine_specs:
                    raise Exception("No machine specs found")

                machine_spec = json.loads(
                    self.ssh_service.decrypt_payload(
                        encrypted_files.encrypt_key, machine_specs[0].strip()
                    )
                )

                # de-obfuscate machine_spec
                all_keys = encrypted_files.all_keys
                reverse_all_keys = {v: k for k, v in all_keys.items()}

                updated_machine_spec = self.update_keys(machine_spec, reverse_all_keys)
                updated_machine_spec = self.update_keys(updated_machine_spec, ORIGINAL_KEYS)

                # get available port maps
                port_map_key = f"{AVAILABLE_PORT_MAPS_PREFIX}:{miner_info.miner_hotkey}:{executor_info.uuid}"
                port_maps = await self.redis_service.lrange(port_map_key)
                machine_spec = {
                    **updated_machine_spec,
                    "available_port_maps": [port_map.decode().split(",") for port_map in port_maps],
                }

                gpu_model = None
                if machine_spec.get("gpu", {}).get("count", 0) > 0:
                    details = machine_spec["gpu"].get("details", [])
                    if len(details) > 0:
                        gpu_model = details[0].get("name", None)

                gpu_count = machine_spec.get("gpu", {}).get("count", 0)
                gpu_details = machine_spec.get("gpu", {}).get("details", [])
                gpu_model_count = f'{gpu_model}:{gpu_count}'

                nvidia_driver = machine_spec.get("gpu", {}).get("driver", "")
                libnvidia_ml = machine_spec.get("md5_checksums", {}).get("libnvidia_ml", "")

                docker_version = machine_spec.get("docker", {}).get("version", "")
                docker_digest = machine_spec.get("md5_checksums", {}).get("docker", "")

                ram = machine_spec.get("ram", {}).get("total", 0)
                storage = machine_spec.get("hard_disk", {}).get("free", 0)

                gpu_processes = machine_spec.get("gpu_processes", [])

                sysbox_runtime = machine_spec.get("sysbox_runtime", False)
                vram = 0
                for detail in gpu_details:
                    vram += detail.get("capacity", 0) * 1024

                gpu_uuids = ','.join([detail.get('uuid', '') for detail in gpu_details])

                logger.info(
                    _m(
                        "Machine spec scraped",
                        extra=get_extra_info(
                            {
                                **default_extra,
                                "gpu_model": gpu_model,
                                "gpu_count": gpu_count,
                                "nvidia_driver": nvidia_driver,
                                "libnvidia_ml": libnvidia_ml,
                                **verified_job_info,
                            }
                        ),
                    ),
                )

                if gpu_count > MAX_GPU_COUNT:
                    log_text = _m(
                        f"GPU count({gpu_count}) is greater than the maximum allowed ({MAX_GPU_COUNT}).",
                        extra=get_extra_info(default_extra),
                    )

                    return await self._handle_task_result(
                        miner_info=miner_info,
                        executor_info=executor_info,
                        spec=machine_spec,
                        score=0,
                        job_score=0,
                        log_text=log_text,
                        verified_job_info=verified_job_info,
                        success=False,
                        clear_verified_job_info=False,
                    )

                if not GPU_MODEL_RATES.get(gpu_model) or gpu_count == 0 or len(gpu_details) != gpu_count:
                    extra_info = {
                        **default_extra,
                        "os_version": machine_spec.get("os", ""),
                        "nvidia_cfg": machine_spec.get("nvidia_cfg", ""),
                        "docker_cfg": machine_spec.get("docker_cfg", ""),
                        "gpu_count": gpu_count,
                        "gpu_details_length": len(gpu_details),
                        "gpu_scrape_error": machine_spec.get("gpu_scrape_error", ""),
                        "nvidia_cfg_scrape_error": machine_spec.get("nvidia_cfg_scrape_error", ""),
                        "docker_cfg_scrape_error": machine_spec.get("docker_cfg_scrape_error", ""),
                    }
                    if gpu_model:
                        extra_info["gpu_model"] = gpu_model
                        extra_info["help_text"] = (
                            "If you have the gpu machine and encountering this issue consistently, "
                            "then please pull the latest version of github repository and follow the installation guide here: "
                            "https://github.com/Datura-ai/compute-subnet/tree/main/neurons/executor. "
                            "Also, please configure the nvidia-container-runtime correctly. Check out here: "
                            "https://stackoverflow.com/questions/72932940/failed-to-initialize-nvml-unknown-error-in-docker-after-few-hours "
                            "https://bobcares.com/blog/docker-failed-to-initialize-nvml-unknown-error/"
                        )

                    log_text = _m(
                        f"No GPU in list or GPU count({gpu_count}) is 0. No need to run job.",
                        extra=get_extra_info(
                            {
                                **default_extra,
                                **extra_info,
                            }
                        ),
                    )

                    return await self._handle_task_result(
                        miner_info=miner_info,
                        executor_info=executor_info,
                        spec=machine_spec,
                        score=0,
                        job_score=0,
                        log_text=log_text,
                        verified_job_info=verified_job_info,
                        success=False,
                        clear_verified_job_info=False,
                    )

                if nvidia_driver and LIB_NVIDIA_ML_DIGESTS.get(nvidia_driver) != libnvidia_ml:
                    log_text = _m(
                        "Nvidia driver is altered",
                        extra=get_extra_info(
                            {
                                **default_extra,
                                "gpu_model": gpu_model,
                                "gpu_count": gpu_count,
                                "nvidia_driver": nvidia_driver,
                                "libnvidia_ml": libnvidia_ml,
                            }
                        ),
                    )

                    return await self._handle_task_result(
                        miner_info=miner_info,
                        executor_info=executor_info,
                        spec=machine_spec,
                        score=0,
                        job_score=0,
                        log_text=log_text,
                        verified_job_info=verified_job_info,
                        success=False,
                        clear_verified_job_info=False,
                    )

                if prev_spec and prev_spec != gpu_model_count:
                    log_text = _m(
                        "Machine spec is changed",
                        extra=get_extra_info(
                            {
                                **default_extra,
                                "prev_spec": prev_spec,
                                "current_spec": gpu_model_count,
                            }
                        ),
                    )

                    return await self._handle_task_result(
                        miner_info=miner_info,
                        executor_info=executor_info,
                        spec=machine_spec,
                        score=0,
                        job_score=0,
                        log_text=log_text,
                        verified_job_info=verified_job_info,
                        success=False,
                        clear_verified_job_info=True,
                    )

                if self.check_fingerprints_changed(prev_uuids, gpu_uuids):
                    log_text = _m(
                        "GPUs are changed",
                        extra=get_extra_info(
                            {
                                **default_extra,
                                "prev_uuids": prev_uuids,
                                "gpu_uuids": gpu_uuids,
                            }
                        ),
                    )

                    return await self._handle_task_result(
                        miner_info=miner_info,
                        executor_info=executor_info,
                        spec=machine_spec,
                        score=0,
                        job_score=0,
                        log_text=log_text,
                        verified_job_info=verified_job_info,
                        success=False,
                        clear_verified_job_info=True,
                    )

                logger.info(
                    _m(
                        f"Got GPU Model: {gpu_model}, count: {gpu_count}",
                        extra=get_extra_info(default_extra),
                    ),
                )

                # check duplicated
                is_duplicated = await self.redis_service.is_elem_exists_in_set(
                    DUPLICATED_MACHINE_SET, f"{miner_info.miner_hotkey}:{executor_info.uuid}"
                )
                if is_duplicated:
                    log_text = _m(
                        f"Executor is duplicated",
                        extra=get_extra_info(default_extra),
                    )

                    return await self._handle_task_result(
                        miner_info=miner_info,
                        executor_info=executor_info,
                        spec=machine_spec,
                        score=0,
                        job_score=0,
                        log_text=log_text,
                        verified_job_info=verified_job_info,
                        success=False,
                        clear_verified_job_info=True,
                    )

                if not is_eligible_executor and not settings.DEBUG_COLLATERAL_CONTRACT:
                    log_text = _m(
                        f"Executor is not eligible for collateral contract",
                        extra=get_extra_info(default_extra),
                    ),

                    return await self._handle_task_result(
                        miner_info=miner_info,
                        executor_info=executor_info,
                        spec=None,
                        score=0,
                        job_score=0,
                        log_text=log_text,
                        verified_job_info=verified_job_info,
                        success=False,
                        clear_verified_job_info=False,
                    )

                # check rented status
                if rented_machine and rented_machine.get("container_name", ""):
                    container_name = rented_machine.get("container_name", "")
                    is_pod_running = await self.check_pod_running(
                        ssh_client=shell.ssh_client,
                        container_name=container_name,
                        executor_info=executor_info,
                    )
                    if not is_pod_running:
                        log_text = _m(
                            "Pod is not running",
                            extra=get_extra_info(
                                {
                                    **default_extra,
                                    "container_name": container_name,
                                }
                            ),
                        )

                        return await self._handle_task_result(
                            miner_info=miner_info,
                            executor_info=executor_info,
                            spec=machine_spec,
                            score=0,
                            job_score=0,
                            log_text=log_text,
                            verified_job_info=verified_job_info,
                            success=False,
                            gpu_model_count=gpu_model_count,
                            clear_verified_job_info=True,
                            clear_verified_job_reason=ResetVerifiedJobReason.POD_NOT_RUNNING,
                        )

                    # check gpu running out side of containers
                    gpu_running_outside = False
                    for process in gpu_processes:
                        gpu_process_container = process.get('container_name', None)
                        if not gpu_process_container or gpu_process_container != container_name:
                            gpu_running_outside = True
                            break

                    if not rented_machine.get("owner_flag", False) and gpu_running_outside:
                        # check gpu usages
                        is_gpu_usage_ok, log_text = self.check_gpu_usage(
                            gpu_details=gpu_details,
                            gpu_processes=gpu_processes,
                            default_extra=default_extra,
                            rented=True,
                        )
                        if not is_gpu_usage_ok:
                            return await self._handle_task_result(
                                miner_info=miner_info,
                                executor_info=executor_info,
                                spec=machine_spec,
                                score=0,
                                job_score=0,
                                log_text=log_text,
                                verified_job_info=verified_job_info,
                                success=False,
                                gpu_model_count=gpu_model_count,
                                clear_verified_job_info=False,
                            )

                    # In backend, there are 2 scores. actual score and job score.
                    # job score is the score which executor gets when matrix multiply is finished.
                    # actual score is the score which executor gets for incentive
                    # In rented executor, there should be no job score. But we can't give actual score to executor until it pass rental check.
                    # So, if executor is rented but didn't pass rental check, we can give 0 for actual score and 1 for job score, because if both scores are 0, executor will be flagged as invalid in backend.
                    job_score = 0 if is_rental_succeed else 1
                    actual_score = 1 if is_rental_succeed else 0

                    log_msg = (
                        "Executor is already rented."
                        if is_rental_succeed else "Executor is rented but in progress of rental check. This can be finished in an hour or so."
                    )
                    log_text = _m(
                        log_msg,
<<<<<<< HEAD
                        extra=get_extra_info({**default_extra, job_score: job_score, "actual_score": actual_score}),
=======
                        extra=get_extra_info({**default_extra, "actual_score": actual_score, "is_rental_succeed": is_rental_succeed, "job_score": job_score}),
>>>>>>> bf808af6
                    )

                    return await self._handle_task_result(
                        miner_info=miner_info,
                        executor_info=executor_info,
                        spec=machine_spec,
                        score=actual_score,
                        job_score=job_score,
                        log_text=log_text,
                        verified_job_info=verified_job_info,
                        success=True,
                        gpu_model_count=gpu_model_count,
                        clear_verified_job_info=False,
                        sysbox_runtime=sysbox_runtime,
                    )

                # check gpu usages
                is_gpu_usage_ok, log_text = self.check_gpu_usage(
                    gpu_details=gpu_details,
                    gpu_processes=gpu_processes,
                    default_extra=default_extra,
                    rented=False,
                )
                if not is_gpu_usage_ok:
                    return await self._handle_task_result(
                        miner_info=miner_info,
                        executor_info=executor_info,
                        spec=machine_spec,
                        score=0,
                        job_score=0,
                        log_text=log_text,
                        verified_job_info=verified_job_info,
                        success=False,
                        gpu_model_count=gpu_model_count,
                        clear_verified_job_info=False,
                    )

                renting_in_progress = await self.redis_service.renting_in_progress(miner_info.miner_hotkey, executor_info.uuid)
                if not renting_in_progress and not rented_machine:
                    success, log_text, log_status = await self.docker_connection_check(
                        ssh_client=shell.ssh_client,
                        job_batch_id=miner_info.job_batch_id,
                        miner_hotkey=miner_info.miner_hotkey,
                        executor_info=executor_info,
                        private_key=private_key,
                        public_key=public_key,
                    )
                    if not success:
                        return await self._handle_task_result(
                            miner_info=miner_info,
                            executor_info=executor_info,
                            spec=machine_spec,
                            score=0,
                            job_score=0,
                            log_text=log_text,
                            verified_job_info=verified_job_info,
                            success=False,
                            gpu_model_count=gpu_model_count,
                            clear_verified_job_info=False,
                        )

                # docker_digests = machine_spec.get("docker", {}).get("containers", [])
                # is_docker_valid = self.validate_docker_image_digests(docker_digests, docker_hub_digests)
                # if not is_docker_valid:
                #     return await self.handle_task_failure(
                #         ssh_client, remote_dir, miner_info, executor_info, machine_spec,
                #         "Docker digests are not valid", verified_job_info, {**default_extra, "docker_digests": docker_digests}, True
                #     )

                is_valid = await self.validation_service.validate_gpu_model_and_process_job(
                    ssh_client=shell.ssh_client,
                    executor_info=executor_info,
                    default_extra=default_extra,
                    machine_spec=machine_spec
                )

                if not is_valid:
                    log_text = _m(
                        "GPU Verification failed",
                        extra=get_extra_info(default_extra),
                    )
                    return await self._handle_task_result(
                        miner_info=miner_info,
                        executor_info=executor_info,
                        spec=machine_spec,
                        score=0,
                        job_score=0,
                        log_text=log_text,
                        verified_job_info=verified_job_info,
                        success=False,
                        gpu_model_count=gpu_model_count,
                        clear_verified_job_info=False,
                    )

                job_score = 1
                actual_score = 1 if is_rental_succeed else 0

                log_text = _m(
                    message="Train task finished" if is_rental_succeed else "Train task finished. Set score 0 until it's verified by rental check",
                    extra=get_extra_info(
                        {
                            **default_extra,
                            "job_score": job_score,
                            "acutal_score": actual_score,
                            "gpu_model": gpu_model,
                            "gpu_count": gpu_count,
                            "is_rental_succeed": is_rental_succeed,
                            "unrented_multiplier": UNRENTED_MULTIPLIER,
                        }
                    ),
                )

                logger.debug(
                    _m(
                        "SSH connection closed for executor",
                        extra=get_extra_info(default_extra),
                    ),
                )

                return await self._handle_task_result(
                    miner_info=miner_info,
                    executor_info=executor_info,
                    spec=machine_spec,
                    score=actual_score,
                    job_score=job_score,
                    log_text=log_text,
                    verified_job_info=verified_job_info,
                    success=True,
                    clear_verified_job_info=False,
                    gpu_model_count=gpu_model_count,
                    gpu_uuids=gpu_uuids,
                    sysbox_runtime=sysbox_runtime,
                )
        except Exception as e:
            log_status = "error"
            log_text = _m(
                "Error creating task for executor",
                extra=get_extra_info({**default_extra, "error": str(e)}),
            )

            try:
                await self.redis_service.set_verified_job_info(
                    miner_hotkey=miner_info.miner_hotkey,
                    executor_id=executor_info.uuid,
                    prev_info=verified_job_info,
                    success=False,
                )
            except:
                pass

            logger.error(
                log_text,
                exc_info=True,
            )

            return JobResult(
                spec=None,
                executor_info=executor_info,
                score=0,
                job_score=0,
                job_batch_id=miner_info.job_batch_id,
                log_status=log_status,
                log_text=str(log_text),
                gpu_model=None,
                gpu_count=0,
                sysbox_runtime=False,
            )

    async def _run_task(
        self,
        ssh_client: asyncssh.SSHClientConnection,
        miner_hotkey: str,
        executor_info: ExecutorSSHInfo,
        command: str,
        timeout: int = JOB_LENGTH,
    ) -> tuple[list[str] | None, str | None]:
        try:
            executor_name = f"{executor_info.uuid}_{executor_info.address}_{executor_info.port}"
            default_extra = {
                "executor_uuid": executor_info.uuid,
                "executor_ip_address": executor_info.address,
                "executor_port": executor_info.port,
                "miner_hotkey": miner_hotkey,
                "command": command[:100] + ("..." if len(command) > 100 else ""),
                "version": settings.VERSION,
            }
            context.set(f"[_run_task][{executor_name}]")
            logger.info(
                _m(
                    "Running task for executor",
                    extra=default_extra,
                ),
            )
            result = await ssh_client.run(command, timeout=timeout)
            results = result.stdout.splitlines()
            errors = result.stderr.splitlines()

            actual_errors = [error for error in errors if "warnning" not in error.lower()]

            if len(results) == 0 and len(actual_errors) > 0:
                logger.error(_m("Failed to execute command!", extra=get_extra_info({**default_extra, "errors": actual_errors})))
                return None, str(actual_errors)

            if len(results) == 0:
                logger.error(_m("Failed to execute command!", extra=get_extra_info({**default_extra, "error": "No results"})))
                return None, "No results"

            return results, None
        except Exception as e:
            logger.error(
                _m("Run task error to executor", extra=get_extra_info(default_extra)),
                exc_info=True,
            )

            return None, str(e)

    def update_keys(self, d, key_mapping):
        updated_dict = {}
        for key, value in d.items():
            # Get the original key using the reverse mapping
            original_key = key_mapping.get(key)  # Default to the same key if not found
            # Recursively update keys if the value is a dictionary
            if isinstance(value, dict):
                updated_dict[original_key] = self.update_keys(value, key_mapping)
            elif isinstance(value, list):
                updated_list = []
                for item in value:
                    if isinstance(item, dict):
                        updated_list.append(self.update_keys(item, key_mapping))
                    else:
                        updated_list.append(item)
                updated_dict[original_key] = updated_list
            else:
                updated_dict[original_key] = value
        return updated_dict


TaskServiceDep = Annotated[TaskService, Depends(TaskService)]<|MERGE_RESOLUTION|>--- conflicted
+++ resolved
@@ -931,11 +931,7 @@
                     )
                     log_text = _m(
                         log_msg,
-<<<<<<< HEAD
-                        extra=get_extra_info({**default_extra, job_score: job_score, "actual_score": actual_score}),
-=======
                         extra=get_extra_info({**default_extra, "actual_score": actual_score, "is_rental_succeed": is_rental_succeed, "job_score": job_score}),
->>>>>>> bf808af6
                     )
 
                     return await self._handle_task_result(
