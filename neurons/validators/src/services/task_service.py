import asyncio
import json
import logging
import random
import uuid
from typing import Annotated
from pydantic import BaseModel

import asyncssh
import bittensor
from datura.requests.miner_requests import ExecutorSSHInfo
from fastapi import Depends
from payload_models.payloads import MinerJobEnryptedFiles, MinerJobRequestPayload

from core.config import settings
from core.utils import _m, context, get_extra_info, get_collateral_contract
from protocol.vc_protocol.validator_requests import ResetVerifiedJobReason
from services.const import (
    GPU_MODEL_RATES,
    MAX_GPU_COUNT,
    UNRENTED_MULTIPLIER,
    LIB_NVIDIA_ML_DIGESTS,
    DOCKER_DIGEST,
    PYTHON_DIGEST,
    GPU_UTILIZATION_LIMIT,
    GPU_MEMORY_UTILIZATION_LIMIT,
)
from services.redis_service import (
    RedisService,
    DUPLICATED_MACHINE_SET,
    RENTAL_SUCCEED_MACHINE_SET,
    AVAILABLE_PORT_MAPS_PREFIX,
)
from services.ssh_service import SSHService
from services.interactive_shell_service import InteractiveShellService
from services.matrix_validation_service import ValidationService
from services.file_encrypt_service import ORIGINAL_KEYS

logger = logging.getLogger(__name__)

JOB_LENGTH = 300


class JobResult(BaseModel):
    spec: dict | None = None
    executor_info: ExecutorSSHInfo
    score: float
    job_score: float
    job_batch_id: str
    log_status: str
    log_text: str
    gpu_model: str | None = None
    gpu_count: int = 0
    sysbox_runtime: bool = False


class TaskService:
    def __init__(
        self,
        ssh_service: Annotated[SSHService, Depends(SSHService)],
        redis_service: Annotated[RedisService, Depends(RedisService)],
        validation_service: Annotated[ValidationService, Depends(ValidationService)],
    ):
        self.ssh_service = ssh_service
        self.redis_service = redis_service
        self.validation_service = validation_service
        self.wallet = settings.get_bittensor_wallet()

    async def is_script_running(
        self, ssh_client: asyncssh.SSHClientConnection, script_path: str
    ) -> bool:
        """
        Check if a specific script is running.

        Args:
            ssh_client: SSH client instance
            script_path: Full path to the script (e.g., '/root/app/gpus_utility.py')


        Returns:
            bool: True if script is running, False otherwise
        """
        try:
            result = await ssh_client.run(f'ps aux | grep "python.*{script_path}"', timeout=10)
            # Filter out the grep process itself
            processes = [line for line in result.stdout.splitlines() if "grep" not in line]

            logger.info(f"{script_path} running status: {bool(processes)}")
            return bool(processes)
        except Exception as e:
            logger.error(f"Error checking {script_path} status: {e}")
            return False

    async def start_script(
        self,
        ssh_client: asyncssh.SSHClientConnection,
        script_path: str,
        command_args: dict,
        executor_info: ExecutorSSHInfo,
    ) -> bool:
        """
        Start a script with specified arguments.

        Args:
            ssh_client: SSH client instance
            script_path: Full path to the script (e.g., '/root/app/gpus_utility.py')
            command_args: Dictionary of argument names and values

        Returns:
            bool: True if script started successfully, False otherwise
        """
        try:
            # Build command string from arguments
            args_string = " ".join([f"--{key} {value}" for key, value in command_args.items()])
            await ssh_client.run("pip install aiohttp click pynvml psutil", timeout=30)
            command = (
                f"nohup {executor_info.python_path} {script_path} {args_string} > /dev/null 2>&1 & "
            )
            # Run the script
            result = await ssh_client.run(command, timeout=50, check=True)
            logger.info(f"Started {script_path}: {result}")
            return True
        except Exception as e:
            logger.error(f"Error starting script {script_path}: {e}", exc_info=True)
            return False

    def validate_docker_image_digests(self, docker_digests, docker_hub_digests):
        # Check if the list is empty
        if not docker_digests:
            return False

        # Get unique digests
        unique_digests = list({item["digest"] for item in docker_digests})

        # Check for duplicates
        if len(unique_digests) != len(docker_digests):
            return False

        # Check if any digest is invalid
        for digest in unique_digests:
            if digest not in docker_hub_digests.values():
                return False

        return True

    def get_available_port_map(
        self,
        executor_info: ExecutorSSHInfo,
    ) -> tuple[int, int] | None:
        if executor_info.port_mappings:
            port_mappings: list[tuple[int, int]] = json.loads(executor_info.port_mappings)
            port_mappings = [
                (internal_port, external_port)
                for internal_port, external_port in port_mappings
                if internal_port != executor_info.ssh_port
                and external_port != executor_info.ssh_port
            ]

            if not port_mappings:
                return None

            return random.choice(port_mappings)

        if executor_info.port_range:
            if "-" in executor_info.port_range:
                min_port, max_port = map(
                    int, (part.strip() for part in executor_info.port_range.split("-"))
                )
                ports = list(range(min_port, max_port + 1))
            else:
                ports = list(
                    map(int, (part.strip() for part in executor_info.port_range.split(",")))
                )
        else:
            # Default range if port_range is empty
            ports = list(range(40000, 65536))

        ports = [port for port in ports if port != executor_info.ssh_port]

        if not ports:
            return None

        internal_port = random.choice(ports)

        return internal_port, internal_port

    def check_fingerprints_changed(self, prev_uuids, gpu_uuids):
        try:
            if not prev_uuids:
                return False
            prev_uuids = sorted(prev_uuids.split(','))
            gpu_uuids = sorted(gpu_uuids.split(','))

            return ",".join(prev_uuids) != ",".join(gpu_uuids)
        except Exception as e:
            logger.error(f"Error checking fingerprints changed: {e}")
            return False

    async def docker_connection_check(
        self,
        ssh_client: asyncssh.SSHClientConnection,
        job_batch_id: str,
        miner_hotkey: str,
        executor_info: ExecutorSSHInfo,
        private_key: str,
        public_key: str,
    ):
        port_map = self.get_available_port_map(executor_info)
        if port_map is None:
            log_text = _m(
                "No port available for docker container",
                extra=get_extra_info(
                    {
                        "job_batch_id": job_batch_id,
                        "miner_hotkey": miner_hotkey,
                        "executor_uuid": executor_info.uuid,
                        "executor_ip_address": executor_info.address,
                        "executor_port": executor_info.port,
                        "ssh_username": executor_info.ssh_username,
                        "ssh_port": executor_info.ssh_port,
                        "version": settings.VERSION
                    }
                ),
            )
            log_status = "error"
            logger.error(log_text, exc_info=True)

            return False, log_text, log_status

        internal_port, external_port = port_map
        executor_name = f"{executor_info.uuid}_{executor_info.address}_{executor_info.port}"
        default_extra = {
            "job_batch_id": job_batch_id,
            "miner_hotkey": miner_hotkey,
            "executor_uuid": executor_info.uuid,
            "executor_ip_address": executor_info.address,
            "executor_port": executor_info.port,
            "ssh_username": executor_info.ssh_username,
            "ssh_port": executor_info.ssh_port,
            "internal_port": internal_port,
            "external_port": external_port,
            "version": settings.VERSION,
        }
        context.set(f"[_docker_connection_check][{executor_name}]")

        container_name = f"container_{miner_hotkey}"

        try:
            # remove all containers that has conatiner_ prefix in its name, since it's unrented
            command = '/usr/bin/docker ps -a --filter "name=^/container_" --format "{{.Names}}"'
            result = await ssh_client.run(command)
            if result.stdout.strip():
                container_names = " ".join(result.stdout.strip().split("\n"))

                logger.info(
                    _m(
                        "Cleaning existing docker containers",
                        extra=get_extra_info({
                            **default_extra,
                            "container_names": container_names,
                        }),
                    ),
                )

                command = f'/usr/bin/docker rm {container_names} -f'
                await ssh_client.run(command)

                command = f'/usr/bin/docker volume prune -af'
                await ssh_client.run(command)

            log_text = _m(
                "Creating docker container",
                extra=default_extra,
            )
            log_status = "info"
            logger.info(log_text)

            docker_cmd = f"sh -c 'mkdir -p ~/.ssh && echo \"{public_key}\" >> ~/.ssh/authorized_keys && ssh-keygen -A && service ssh start && tail -f /dev/null'"
            command = f"/usr/bin/docker run -d --name {container_name} -p {internal_port}:22 daturaai/compute-subnet-executor:latest {docker_cmd}"

            result = await ssh_client.run(command)
            if result.exit_status != 0:
                error_message = result.stderr.strip() if result.stderr else "No error message available"
                log_text = _m(
                    "Error creating docker connection",
                    extra=get_extra_info({
                        **default_extra,
                        "error": error_message
                    }),
                )
                log_status = "error"
                logger.error(log_text, exc_info=True)

                try:
                    command = f"/usr/bin/docker rm {container_name} -f"
                    await ssh_client.run(command)
                except Exception as e:
                    logger.error(f"Error removing docker container: {e}")

                return False, log_text, log_status

            await asyncio.sleep(5)

            pkey = asyncssh.import_private_key(private_key)
            async with asyncssh.connect(
                host=executor_info.address,
                port=external_port,
                username=executor_info.ssh_username,
                client_keys=[pkey],
                known_hosts=None,
            ) as _:
                log_text = _m(
                    "Connected into docker container",
                    extra=default_extra,
                )
                logger.info(log_text)

                # set port on redis
                key = f"{AVAILABLE_PORT_MAPS_PREFIX}:{miner_hotkey}:{executor_info.uuid}"
                port_map = f"{internal_port},{external_port}"

                # delete all the same port_maps in the list
                await self.redis_service.lrem(key=key, element=port_map)

                # insert port_map in the list
                await self.redis_service.lpush(key, port_map)

                # keep the latest 10 port maps
                port_maps = await self.redis_service.lrange(key)
                if len(port_maps) > 10:
                    await self.redis_service.rpop(key)

            command = f"/usr/bin/docker rm {container_name} -f"
            await ssh_client.run(command)

            return True, log_text, log_status
        except Exception as e:
            log_text = _m(
                "Error connection docker container",
                extra=get_extra_info({**default_extra, "error": str(e)}),
            )
            log_status = "error"
            logger.error(log_text, exc_info=True)

            try:
                command = f"/usr/bin/docker rm {container_name} -f"
                await ssh_client.run(command)
            except Exception as e:
                logger.error(f"Error removing docker container: {e}")

            return False, log_text, log_status

    async def check_pod_running(
        self,
        ssh_client: asyncssh.SSHClientConnection,
        container_name: str,
        executor_info: ExecutorSSHInfo,
    ):
        # check container running or not
        result = await ssh_client.run(f"/usr/bin/docker ps -q -f name={container_name}")
        if result.stdout.strip():
            return True

        # # remove pod in redis
        # await self.redis_service.remove_rented_machine(executor_info)
        logger.error(
            _m(
                "Pod not found, but redis is saying it's rented",
                extra={
                    "container_name": container_name,
                    "executor_id": executor_info.uuid,
                    "address": executor_info.address,
                    "port": executor_info.port,
                }
            )
        )

        return False

    async def _handle_task_result(
        self,
        miner_info: MinerJobRequestPayload,
        executor_info: ExecutorSSHInfo,
        spec: dict | None,
        score: float,
        job_score: float,
        log_text: object,
        verified_job_info: dict,
        success: bool = True,
        clear_verified_job_info: bool = False,
        gpu_model_count: str = '',
        gpu_uuids: str = '',
        sysbox_runtime: bool = False,
        clear_verified_job_reason: ResetVerifiedJobReason = ResetVerifiedJobReason.DEFAULT,
    ):
        logger.info(_m("Handle task result: ", extra={
            "miner_hotkey": miner_info.miner_hotkey,
            "executor_id": executor_info.uuid,
            "success": success,
            "score": score,
            "job_score": job_score,
        }))
        if success:
            log_status = "info"
            logger.info(log_text)

            if gpu_model_count and gpu_uuids:
                await self.redis_service.set_verified_job_info(
                    miner_hotkey=miner_info.miner_hotkey,
                    executor_id=executor_info.uuid,
                    prev_info=verified_job_info,
                    success=True,
                    spec=gpu_model_count,
                    uuids=gpu_uuids,
                )
        else:
            log_status = "warning"
            logger.warning(log_text)

            if clear_verified_job_info:
                await self.redis_service.clear_verified_job_info(
                    miner_hotkey=miner_info.miner_hotkey,
                    executor_id=executor_info.uuid,
                    prev_info=verified_job_info,
                    reason=clear_verified_job_reason,
                )
            else:
                await self.redis_service.set_verified_job_info(
                    miner_hotkey=miner_info.miner_hotkey,
                    executor_id=executor_info.uuid,
                    prev_info=verified_job_info,
                    success=success,
                )

        gpu_model = None
        gpu_count = 0
        if gpu_model_count and ':' in gpu_model_count:
            gpu_model_count_info = gpu_model_count.split(':')
            gpu_model = gpu_model_count_info[0]
            gpu_count = int(gpu_model_count_info[1])

        return JobResult(
            spec=spec,
            executor_info=executor_info,
            score=score,
            job_score=job_score,
            job_batch_id=miner_info.job_batch_id,
            log_status=log_status,
            log_text=str(log_text),
            gpu_model=gpu_model,
            gpu_count=gpu_count,
            sysbox_runtime=sysbox_runtime,
        )

<<<<<<< HEAD
    async def _calc_score(
        self,
        executor_info: ExecutorSSHInfo,
        max_score: float,
        gpu_count: int,
        is_rental_check_passed: bool,
        is_rented: bool,
        sysbox_runtime: bool,
    ) -> tuple[float, float]:
        """
        Calculate the score for the executor.

        :param executor_info: The executor info.
        :param max_score: The max score for the executor.
        :param gpu_count: The number of GPUs in the executor.
        :param is_rental_check_passed: Whether the executor has passed the rental check.
        :param is_rented: Whether the executor is rented.

        formula: 
        job_score = max_score * gpu_count * (0.5 + min(0.5, uptime_in_minutes / 5 days))

        :return: A tuple of the actual score and the job score.
        """
        # get uptime of the executor
        uptime_in_minutes = await self.redis_service.get_executor_uptime(executor_info)
        # if uptime in the subnet is exceed 5 days, then it'll get max score
        # if uptime is less than 5 days, then it'll get score based on the uptime
        # give 50% of max still to avoid 0 score all miners at deployment
        # If sysbox_runtime is true, then the score will be increased by PORTION_FOR_SYSBOX per cent.
        five_days_in_minutes = 60 * 24 * 5
        score = max_score * gpu_count * (settings.PORTION_FOR_UPTIME + min((1 - settings.PORTION_FOR_UPTIME), uptime_in_minutes / five_days_in_minutes))

        logger.info(_m("Debug: calculating score", {
            "executor_id": str(executor_info.uuid),
            "max_score": max_score,
            "gpu_count": gpu_count,
            "score": score,
            "sysbox_runtime": sysbox_runtime,
        }))

        if sysbox_runtime:
            score = score * (1 + settings.PORTION_FOR_SYSBOX)

        # actual score is the score which executor gets for incentive
        # only give actual score if executor passed the rental check
        actual_score = score if is_rental_check_passed else 0
        # job score is the score which executor gets when matrix multiply is finished.
        # executor won't have job score if it didn't run the synthetic job(matrix multiply)
        # we give job score if executor is rented but rental check is not passed, because this is in progress of rental check
        # this is because if either job score or actual score is 0, backend will flag this executor as invalid.
        job_score = score if not is_rented or not is_rental_check_passed else 0
        return actual_score, job_score

    async def is_eligible_executor(self, miner_hotkey: str, executor_info: ExecutorSSHInfo):
        try:
            """
            Check if it is eligible for a specific executor.

            Args:
                miner_hotkey: The hotkey of the hotkey.
                executor_info: The executor information.
            """

            collateral_contract = get_collateral_contract()

            collateral_contract.miner_address = executor_info.ethereum_address

            default_extra = {
                "collateral_contract_address": collateral_contract.contract_address,
                "validator_address": collateral_contract.validator_address,
                "miner_address": collateral_contract.miner_address,
                "miner_hotkey": miner_hotkey,
                "executor_uuid": executor_info.uuid,
            }

            eligible_executors = await collateral_contract.get_eligible_executors(
                [executor_info.uuid]
            )
            
            if executor_info.uuid not in eligible_executors:
                logger.error(_m(
                    "Executor is not eligible based on collateral contract and can't calculate score",
                    extra=get_extra_info(default_extra),
                ))
                return False
            else:
                logger.info(_m(
                    "Executor is eligible based on collateral contract",
                    extra=get_extra_info(default_extra),
                ))
            return True
        except Exception as e:
            logger.error(
                _m(
                    "Error checking executor eligibility",
                    extra=get_extra_info(
                        {
                            **default_extra,
                            "error": str(e),
                        }
                    ),
                ),
                exc_info=True,
            )
            return False

    async def slash_collateral(self, validator_hotkey: str, miner_hotkey: str, executor_info: ExecutorSSHInfo):
        try:
            """
            Slash collateral for a specific executor.

            Args:
                validator_hotkey: The hotkey of the validator.
                miner_hotkey: The hotkey of the hotkey.
                executor_info: The executor information.
            """

            collateral_contract = get_collateral_contract()

            collateral_contract.miner_address = executor_info.ethereum_address

            # Log the miner's balance
            balance = await collateral_contract.get_balance(collateral_contract.miner_address)
            logger.info(f"Miner balance: {balance} TAO")

            executor_collateral = await collateral_contract.get_executor_collateral(executor_info.uuid)
            logger.info(f"Collateral amount: {executor_collateral} TAO for this executor {executor_info.uuid}")

            default_extra = {
                "collateral_contract_address": collateral_contract.contract_address,
                "validator_address": collateral_contract.validator_address,
                "miner_address": collateral_contract.miner_address,
                "miner_hotkey": miner_hotkey,
                "executor_uuid": executor_info.uuid,
            }

            # Log and perform the collateral slashing
            logger.info(
                _m(
                    f"Validator {validator_hotkey} is slashing collateral of this executor UUID: {executor_info.uuid}",
                    extra=get_extra_info(default_extra),
                )
            )

            await collateral_contract.slash_collateral(executor_collateral, "slashit", executor_info.uuid)
            logger.info(
                _m(
                    f"Validator {validator_hotkey} slashed collateral of this executor UUID: {executor_info.uuid}",
                    extra=get_extra_info(default_extra),
                )
            )
        except Exception as e:
            logger.error(
                _m(
                    "Error slashing collateral",
                    extra=get_extra_info(
                        {
                            **default_extra,
                            "error": str(e),
                        }
                    ),
                ),
                exc_info=True,
            )

    async def handle_reclaim_requests(self, validator_hotkey: str, executor_info: ExecutorSSHInfo):
        try:
            """
            Handle reclaim requests for a specific executor.

            Args:
                validator_hotkey: The hotkey of the validator.
                executor_info: Information about the executor.
            """

            collateral_contract = get_collateral_contract()

            reclaim_requests = await collateral_contract.get_reclaim_requests()

            message = (
                f"Total reclaim requests count: {len(reclaim_requests)} "
            )
            logger.info(message)

            for request in reclaim_requests:
                default_extra = {
                    "collateral_contract_address": collateral_contract.contract_address,
                    "validator_hotkey": validator_hotkey,
                    "executor_uuid": executor_info.uuid,
                    "request_id": request.reclaim_request_id,
                    "request_executor_uuid": request.executor_uuid,
                }

                logger.info(
                    _m(
                        "Reclaim request",
                        extra={
                            "validator_hotkey": validator_hotkey,
                            "executor_uuid": executor_info.uuid,
                            "request_id": request.reclaim_request_id,
                            "request_executor_uuid": request.executor_uuid,
                        },
                    )
                )

                if request.executor_uuid == executor_info.uuid.replace("-", ""):
                    rented_machine = await self.redis_service.get_rented_machine(executor_info)
                    if rented_machine:
                        message = (
                            f"Validator {validator_hotkey} denied this reclaim request "
                            f"since executor is rented for this executor UUID: {executor_info.uuid}"
                        )
                        logger.info(message)
                        await collateral_contract.deny_reclaim_request(
                            request.reclaim_request_id, message
                        )
                    else:
                        message = (
                            f"Validator {validator_hotkey} finalized this reclaim request "
                            f"since there is no rented machine for this executor UUID: {executor_info.uuid}"
                        )
                        logger.info(message)
                        await collateral_contract.finalize_reclaim(request.reclaim_request_id)
        except Exception as e:
            logger.error(
                _m(
                    "Error handling reclaim requests",
                    extra=get_extra_info(
                        {
                            **default_extra,
                            "error": str(e),
                        }
                    ),
                ),
                exc_info=True,
            )

=======
>>>>>>> 2fd84f69
    async def create_task(
        self,
        miner_info: MinerJobRequestPayload,
        executor_info: ExecutorSSHInfo,
        keypair: bittensor.Keypair,
        private_key: str,
        public_key: str,
        encrypted_files: MinerJobEnryptedFiles,
    ):
        default_extra = {
            "job_batch_id": miner_info.job_batch_id,
            "miner_hotkey": miner_info.miner_hotkey,
            "executor_uuid": executor_info.uuid,
            "executor_ip_address": executor_info.address,
            "executor_port": executor_info.port,
            "executor_ssh_username": executor_info.ssh_username,
            "executor_ssh_port": executor_info.ssh_port,
            "version": settings.VERSION,
        }
        if miner_info.miner_hotkey in settings.DEBUG_CONTRACT_MINERS:
            await self.handle_reclaim_requests(keypair.ss58_address, executor_info)
            # is_eligible_executor = await self.is_eligible_executor(miner_info.miner_hotkey, executor_info)
            
            # await self.slash_collateral(keypair.ss58_address, miner_info.miner_hotkey, executor_info)
            # if not is_eligible_executor and not settings.DEBUG_COLLATERAL_CONTRACT:
            #     return await self._handle_task_result(
            #         miner_info=miner_info,
            #         executor_info=executor_info,
            #         spec=None,
            #         score=0,
            #         job_score=0,
            #         log_text=log_text,
            #         verified_job_info=verified_job_info,
            #         success=False,
            #         clear_verified_job_info=True,
            #     )

        verified_job_info = await self.redis_service.get_verified_job_info(executor_info.uuid)
        prev_spec = verified_job_info.get('spec', '')
        prev_uuids = verified_job_info.get('uuids', '')

        is_rental_succeed = await self.redis_service.is_elem_exists_in_set(
            RENTAL_SUCCEED_MACHINE_SET, executor_info.uuid
        )

        try:
            logger.info(_m("Start job on an executor", extra=get_extra_info(default_extra)))

            private_key = self.ssh_service.decrypt_payload(keypair.ss58_address, private_key)
          
            async with InteractiveShellService(
                host=executor_info.address,
                username=executor_info.ssh_username,
                private_key=private_key,
                port=executor_info.ssh_port,
            ) as shell:
                docker_checksums = await shell.get_checksums_over_scp('/usr/bin/docker')
                if docker_checksums != DOCKER_DIGEST:
                    logger.info(
                        _m(
                            "Docker checksum",
                            extra=get_extra_info({
                                **default_extra,
                                "checksum": docker_checksums,
                                "DOCKER_DIGEST": DOCKER_DIGEST
                            }),
                        )
                    )
                    # raise Exception("Docker is altered")

                python_checksums = await shell.get_checksums_over_scp('/usr/bin/python')
                if python_checksums != PYTHON_DIGEST or executor_info.python_path != '/usr/bin/python':
                    logger.info(
                        _m(
                            "Python checksum",
                            extra=get_extra_info({
                                **default_extra,
                                "checksum": python_checksums,
                                "PYTHON_DIGEST": PYTHON_DIGEST
                            }),
                        )
                    )
                    # raise Exception("Python is altered")

                # start gpus_utility.py
                program_id = str(uuid.uuid4())
                command_args = {
                    "program_id": program_id,
                    "signature": f"0x{keypair.sign(program_id.encode()).hex()}",
                    "executor_id": executor_info.uuid,
                    "validator_hotkey": keypair.ss58_address,
                    "compute_rest_app_url": settings.COMPUTE_REST_API_URL,
                }
                script_path = f"{executor_info.root_dir}/src/gpus_utility.py"
                if not await self.is_script_running(shell.ssh_client, script_path):
                    await self.start_script(shell.ssh_client, script_path, command_args, executor_info)

                # upload temp directory
                random_length = random.randint(5, 15)
                remote_dir = f"{executor_info.root_dir}/{self.ssh_service.generate_random_string(length=random_length, string_only=True)}"
                await shell.upload_directory(encrypted_files.tmp_directory, remote_dir)

                remote_machine_scrape_file_path = (
                    f"{remote_dir}/{encrypted_files.machine_scrape_file_name}"
                )

                logger.info(
                    _m(
                        "Uploaded files to run job",
                        extra=get_extra_info(default_extra),
                    )
                )

                await shell.ssh_client.run(f"chmod +x {remote_machine_scrape_file_path}")
                machine_specs, _ = await self._run_task(
                    ssh_client=shell.ssh_client,
                    miner_hotkey=miner_info.miner_hotkey,
                    executor_info=executor_info,
                    command=f"{remote_machine_scrape_file_path}",
                )
                if not machine_specs:
                    raise Exception("No machine specs found")

                machine_spec = json.loads(
                    self.ssh_service.decrypt_payload(
                        encrypted_files.encrypt_key, machine_specs[0].strip()
                    )
                )

                # de-obfuscate machine_spec
                all_keys = encrypted_files.all_keys
                reverse_all_keys = {v: k for k, v in all_keys.items()}

                updated_machine_spec = self.update_keys(machine_spec, reverse_all_keys)
                updated_machine_spec = self.update_keys(updated_machine_spec, ORIGINAL_KEYS)

                # get available port maps
                port_map_key = f"{AVAILABLE_PORT_MAPS_PREFIX}:{miner_info.miner_hotkey}:{executor_info.uuid}"
                port_maps = await self.redis_service.lrange(port_map_key)
                machine_spec = {
                    **updated_machine_spec,
                    "available_port_maps": [port_map.decode().split(",") for port_map in port_maps],
                }

                gpu_model = None
                if machine_spec.get("gpu", {}).get("count", 0) > 0:
                    details = machine_spec["gpu"].get("details", [])
                    if len(details) > 0:
                        gpu_model = details[0].get("name", None)

                gpu_count = machine_spec.get("gpu", {}).get("count", 0)
                gpu_details = machine_spec.get("gpu", {}).get("details", [])
                gpu_model_count = f'{gpu_model}:{gpu_count}'

                nvidia_driver = machine_spec.get("gpu", {}).get("driver", "")
                libnvidia_ml = machine_spec.get("md5_checksums", {}).get("libnvidia_ml", "")

                docker_version = machine_spec.get("docker", {}).get("version", "")
                docker_digest = machine_spec.get("md5_checksums", {}).get("docker", "")

                ram = machine_spec.get("ram", {}).get("total", 0)
                storage = machine_spec.get("hard_disk", {}).get("free", 0)

                gpu_processes = machine_spec.get("gpu_processes", [])

                sysbox_runtime = machine_spec.get("sysbox_runtime", False)
                vram = 0
                for detail in gpu_details:
                    vram += detail.get("capacity", 0) * 1024

                gpu_uuids = ','.join([detail.get('uuid', '') for detail in gpu_details])

                logger.info(
                    _m(
                        "Machine spec scraped",
                        extra=get_extra_info(
                            {
                                **default_extra,
                                "gpu_model": gpu_model,
                                "gpu_count": gpu_count,
                                "nvidia_driver": nvidia_driver,
                                "libnvidia_ml": libnvidia_ml,
                                **verified_job_info,
                            }
                        ),
                    ),
                )

                if gpu_count > MAX_GPU_COUNT:
                    log_text = _m(
                        f"GPU count({gpu_count}) is greater than the maximum allowed ({MAX_GPU_COUNT}).",
                        extra=get_extra_info(default_extra),
                    )

                    return await self._handle_task_result(
                        miner_info=miner_info,
                        executor_info=executor_info,
                        spec=machine_spec,
                        score=0,
                        job_score=0,
                        log_text=log_text,
                        verified_job_info=verified_job_info,
                        success=False,
                        clear_verified_job_info=False,
                    )

                if not GPU_MODEL_RATES.get(gpu_model) or gpu_count == 0 or len(gpu_details) != gpu_count:
                    extra_info = {
                        **default_extra,
                        "os_version": machine_spec.get("os", ""),
                        "nvidia_cfg": machine_spec.get("nvidia_cfg", ""),
                        "docker_cfg": machine_spec.get("docker_cfg", ""),
                        "gpu_count": gpu_count,
                        "gpu_details_length": len(gpu_details),
                        "gpu_scrape_error": machine_spec.get("gpu_scrape_error", ""),
                        "nvidia_cfg_scrape_error": machine_spec.get("nvidia_cfg_scrape_error", ""),
                        "docker_cfg_scrape_error": machine_spec.get("docker_cfg_scrape_error", ""),
                    }
                    if gpu_model:
                        extra_info["gpu_model"] = gpu_model
                        extra_info["help_text"] = (
                            "If you have the gpu machine and encountering this issue consistently, "
                            "then please pull the latest version of github repository and follow the installation guide here: "
                            "https://github.com/Datura-ai/compute-subnet/tree/main/neurons/executor. "
                            "Also, please configure the nvidia-container-runtime correctly. Check out here: "
                            "https://stackoverflow.com/questions/72932940/failed-to-initialize-nvml-unknown-error-in-docker-after-few-hours "
                            "https://bobcares.com/blog/docker-failed-to-initialize-nvml-unknown-error/"
                        )

                    log_text = _m(
                        f"No GPU in list or GPU count({gpu_count}) is 0. No need to run job.",
                        extra=get_extra_info(
                            {
                                **default_extra,
                                **extra_info,
                            }
                        ),
                    )

                    return await self._handle_task_result(
                        miner_info=miner_info,
                        executor_info=executor_info,
                        spec=machine_spec,
                        score=0,
                        job_score=0,
                        log_text=log_text,
                        verified_job_info=verified_job_info,
                        success=False,
                        clear_verified_job_info=False,
                    )

                if nvidia_driver and LIB_NVIDIA_ML_DIGESTS.get(nvidia_driver) != libnvidia_ml:
                    log_text = _m(
                        "Nvidia driver is altered",
                        extra=get_extra_info(
                            {
                                **default_extra,
                                "gpu_model": gpu_model,
                                "gpu_count": gpu_count,
                                "nvidia_driver": nvidia_driver,
                                "libnvidia_ml": libnvidia_ml,
                            }
                        ),
                    )

                    return await self._handle_task_result(
                        miner_info=miner_info,
                        executor_info=executor_info,
                        spec=machine_spec,
                        score=0,
                        job_score=0,
                        log_text=log_text,
                        verified_job_info=verified_job_info,
                        success=False,
                        clear_verified_job_info=True,
                    )

                if prev_spec and prev_spec != gpu_model_count:
                    log_text = _m(
                        "Machine spec is changed",
                        extra=get_extra_info(
                            {
                                **default_extra,
                                "prev_spec": prev_spec,
                                "current_spec": gpu_model_count,
                            }
                        ),
                    )

                    return await self._handle_task_result(
                        miner_info=miner_info,
                        executor_info=executor_info,
                        spec=machine_spec,
                        score=0,
                        job_score=0,
                        log_text=log_text,
                        verified_job_info=verified_job_info,
                        success=False,
                        clear_verified_job_info=True,
                    )

                if self.check_fingerprints_changed(prev_uuids, gpu_uuids):
                    log_text = _m(
                        "GPUs are changed",
                        extra=get_extra_info(
                            {
                                **default_extra,
                                "prev_uuids": prev_uuids,
                                "gpu_uuids": gpu_uuids,
                            }
                        ),
                    )

                    return await self._handle_task_result(
                        miner_info=miner_info,
                        executor_info=executor_info,
                        spec=machine_spec,
                        score=0,
                        job_score=0,
                        log_text=log_text,
                        verified_job_info=verified_job_info,
                        success=False,
                        clear_verified_job_info=True,
                    )

                logger.info(
                    _m(
                        f"Got GPU Model: {gpu_model}, count: {gpu_count}",
                        extra=get_extra_info(default_extra),
                    ),
                )

                # check duplicated
                is_duplicated = await self.redis_service.is_elem_exists_in_set(
                    DUPLICATED_MACHINE_SET, f"{miner_info.miner_hotkey}:{executor_info.uuid}"
                )
                if is_duplicated:
                    log_text = _m(
                        f"Executor is duplicated",
                        extra=get_extra_info(default_extra),
                    )

                    return await self._handle_task_result(
                        miner_info=miner_info,
                        executor_info=executor_info,
                        spec=machine_spec,
                        score=0,
                        job_score=0,
                        log_text=log_text,
                        verified_job_info=verified_job_info,
                        success=False,
                        clear_verified_job_info=True,
                    )

                # check rented status
                rented_machine = await self.redis_service.get_rented_machine(executor_info)
                if rented_machine and rented_machine.get("container_name", ""):
                    container_name = rented_machine.get("container_name", "")
                    is_pod_running = await self.check_pod_running(
                        ssh_client=shell.ssh_client,
                        container_name=container_name,
                        executor_info=executor_info,
                    )
                    if not is_pod_running:
                        log_text = _m(
                            "Pod is not running",
                            extra=get_extra_info(
                                {
                                    **default_extra,
                                    "container_name": container_name,
                                }
                            ),
                        )

                        await self.slash_collateral(keypair.ss58_address, miner_info.miner_hotkey, executor_info)

                        return await self._handle_task_result(
                            miner_info=miner_info,
                            executor_info=executor_info,
                            spec=machine_spec,
                            score=0,
                            job_score=0,
                            log_text=log_text,
                            verified_job_info=verified_job_info,
                            success=False,
                            gpu_model_count=gpu_model_count,
                            clear_verified_job_info=True,
                            clear_verified_job_reason=ResetVerifiedJobReason.POD_NOT_RUNNING,
                        )

                    # check gpu running out side of containers
                    gpu_running_outside = False
                    for process in gpu_processes:
                        gpu_process_container = process.get('container_name', None)
                        if not gpu_process_container or gpu_process_container != container_name:
                            gpu_running_outside = True
                            break

                    if not rented_machine.get("owner_flag", False) and gpu_running_outside:
                        log_text = _m(
                            "GPU is using in some other places on the rented machine",
                            extra=get_extra_info(
                                {
                                    **default_extra,
                                    "gpu_model": gpu_model,
                                    "gpu_count": gpu_count,
                                    **process,
                                }
                            ),
                        )

                        return await self._handle_task_result(
                            miner_info=miner_info,
                            executor_info=executor_info,
                            spec=machine_spec,
                            score=0,
                            job_score=0,
                            log_text=log_text,
                            verified_job_info=verified_job_info,
                            success=False,
                            gpu_model_count=gpu_model_count,
                            clear_verified_job_info=False,
                        )
                    
                    is_eligible_executor = await self.is_eligible_executor(miner_info.miner_hotkey, executor_info)

                    if not is_eligible_executor and not settings.DEBUG_COLLATERAL_CONTRACT:
                        return await self._handle_task_result(
                            miner_info=miner_info,
                            executor_info=executor_info,
                            spec=None,
                            score=0,
                            job_score=0,
                            log_text=log_text,
                            verified_job_info=verified_job_info,
                            success=False,
                            clear_verified_job_info=True,
                        )
                    # In backend, there are 2 scores. actual score and job score.
                    # job score is the score which executor gets when matrix multiply is finished.
                    # actual score is the score which executor gets for incentive
                    # In rented executor, there should be no job score. But we can't give actual score to executor until it pass rental check.
                    # So, if executor is rented but didn't pass rental check, we can give 0 for actual score and max_score * gpu_count for job score, because if both scores are 0, executor will be flagged as invalid in backend.
                    job_score = 0
                    actual_score = 1 if is_rental_succeed else 0

                    log_msg = (
                        "Executor is already rented."
                        if is_rental_succeed else "Executor is rented but in progress of rental check. This can be finished in an hour or so."
                    )
                    log_text = _m(
                        log_msg,
                        extra=get_extra_info({**default_extra, "actual_score": actual_score, "is_rental_succeed": is_rental_succeed}),
                    )

                    return await self._handle_task_result(
                        miner_info=miner_info,
                        executor_info=executor_info,
                        spec=machine_spec,
                        score=actual_score,
                        job_score=job_score,
                        log_text=log_text,
                        verified_job_info=verified_job_info,
                        success=True,
                        gpu_model_count=gpu_model_count,
                        clear_verified_job_info=False,
                        sysbox_runtime=sysbox_runtime,
                    )

                # check gpu usages
                for detail in gpu_details:
                    gpu_utilization = detail.get("gpu_utilization", GPU_UTILIZATION_LIMIT)
                    gpu_memory_utilization = detail.get("memory_utilization", GPU_MEMORY_UTILIZATION_LIMIT)
                    if len(gpu_processes) > 0 and (gpu_utilization >= GPU_UTILIZATION_LIMIT or gpu_memory_utilization > GPU_MEMORY_UTILIZATION_LIMIT):
                        log_text = _m(
                            "High gpu utilization detected",
                            extra=get_extra_info({
                                **default_extra,
                                "gpu_utilization": gpu_utilization,
                                "gpu_memory_utilization": gpu_memory_utilization,
                                "gpu_processes": gpu_processes,
                            }),
                        )

                        return await self._handle_task_result(
                            miner_info=miner_info,
                            executor_info=executor_info,
                            spec=machine_spec,
                            score=0,
                            job_score=0,
                            log_text=log_text,
                            verified_job_info=verified_job_info,
                            success=False,
                            gpu_model_count=gpu_model_count,
                            clear_verified_job_info=False,
                        )

                renting_in_progress = await self.redis_service.renting_in_progress(miner_info.miner_hotkey, executor_info.uuid)
                if not renting_in_progress and not rented_machine:
                    success, log_text, log_status = await self.docker_connection_check(
                        ssh_client=shell.ssh_client,
                        job_batch_id=miner_info.job_batch_id,
                        miner_hotkey=miner_info.miner_hotkey,
                        executor_info=executor_info,
                        private_key=private_key,
                        public_key=public_key,
                    )
                    if not success:
                        return await self._handle_task_result(
                            miner_info=miner_info,
                            executor_info=executor_info,
                            spec=machine_spec,
                            score=0,
                            job_score=0,
                            log_text=log_text,
                            verified_job_info=verified_job_info,
                            success=False,
                            gpu_model_count=gpu_model_count,
                            clear_verified_job_info=False,
                        )

                # docker_digests = machine_spec.get("docker", {}).get("containers", [])
                # is_docker_valid = self.validate_docker_image_digests(docker_digests, docker_hub_digests)
                # if not is_docker_valid:
                #     return await self.handle_task_failure(
                #         ssh_client, remote_dir, miner_info, executor_info, machine_spec,
                #         "Docker digests are not valid", verified_job_info, {**default_extra, "docker_digests": docker_digests}, True
                #     )

                is_valid = await self.validation_service.validate_gpu_model_and_process_job(
                    ssh_client=shell.ssh_client,
                    executor_info=executor_info,
                    default_extra=default_extra,
                    machine_spec=machine_spec
                )

                if not is_valid:
                    log_text = _m(
                        "GPU Verification failed",
                        extra=get_extra_info(default_extra),
                    )
                    return await self._handle_task_result(
                        miner_info=miner_info,
                        executor_info=executor_info,
                        spec=machine_spec,
                        score=0,
                        job_score=0,
                        log_text=log_text,
                        verified_job_info=verified_job_info,
                        success=False,
                        gpu_model_count=gpu_model_count,
                        clear_verified_job_info=False,
                    )

                job_score = 1
                actual_score = 1 if is_rental_succeed else 0

                log_text = _m(
                    message="Train task finished" if is_rental_succeed else "Train task finished. Set score 0 until it's verified by rental check",
                    extra=get_extra_info(
                        {
                            **default_extra,
                            "job_score": job_score,
                            "acutal_score": actual_score,
                            "gpu_model": gpu_model,
                            "gpu_count": gpu_count,
                            "is_rental_succeed": is_rental_succeed,
                            "unrented_multiplier": UNRENTED_MULTIPLIER,
                        }
                    ),
                )

                logger.debug(
                    _m(
                        "SSH connection closed for executor",
                        extra=get_extra_info(default_extra),
                    ),
                )

                return await self._handle_task_result(
                    miner_info=miner_info,
                    executor_info=executor_info,
                    spec=machine_spec,
                    score=actual_score,
                    job_score=job_score,
                    log_text=log_text,
                    verified_job_info=verified_job_info,
                    success=True,
                    clear_verified_job_info=False,
                    gpu_model_count=gpu_model_count,
                    gpu_uuids=gpu_uuids,
                    sysbox_runtime=sysbox_runtime,
                )
        except Exception as e:
            log_status = "error"
            log_text = _m(
                "Error creating task for executor",
                extra=get_extra_info({**default_extra, "error": str(e)}),
            )

            try:
                await self.redis_service.set_verified_job_info(
                    miner_hotkey=miner_info.miner_hotkey,
                    executor_id=executor_info.uuid,
                    prev_info=verified_job_info,
                    success=False,
                )
            except:
                pass

            logger.error(
                log_text,
                exc_info=True,
            )

            return JobResult(
                spec=None,
                executor_info=executor_info,
                score=0,
                job_score=0,
                job_batch_id=miner_info.job_batch_id,
                log_status=log_status,
                log_text=str(log_text),
                gpu_model=None,
                gpu_count=0,
                sysbox_runtime=False,
            )

    async def _run_task(
        self,
        ssh_client: asyncssh.SSHClientConnection,
        miner_hotkey: str,
        executor_info: ExecutorSSHInfo,
        command: str,
        timeout: int = JOB_LENGTH,
    ) -> tuple[list[str] | None, str | None]:
        try:
            executor_name = f"{executor_info.uuid}_{executor_info.address}_{executor_info.port}"
            default_extra = {
                "executor_uuid": executor_info.uuid,
                "executor_ip_address": executor_info.address,
                "executor_port": executor_info.port,
                "miner_hotkey": miner_hotkey,
                "command": command[:100] + ("..." if len(command) > 100 else ""),
                "version": settings.VERSION,
            }
            context.set(f"[_run_task][{executor_name}]")
            logger.info(
                _m(
                    "Running task for executor",
                    extra=default_extra,
                ),
            )
            result = await ssh_client.run(command, timeout=timeout)
            results = result.stdout.splitlines()
            errors = result.stderr.splitlines()

            actual_errors = [error for error in errors if "warnning" not in error.lower()]

            if len(results) == 0 and len(actual_errors) > 0:
                logger.error(_m("Failed to execute command!", extra=get_extra_info({**default_extra, "errors": actual_errors})))
                return None, str(actual_errors)

            if len(results) == 0:
                logger.error(_m("Failed to execute command!", extra=get_extra_info({**default_extra, "error": "No results"})))
                return None, "No results"

            return results, None
        except Exception as e:
            logger.error(
                _m("Run task error to executor", extra=get_extra_info(default_extra)),
                exc_info=True,
            )

            return None, str(e)

    def update_keys(self, d, key_mapping):
        updated_dict = {}
        for key, value in d.items():
            # Get the original key using the reverse mapping
            original_key = key_mapping.get(key)  # Default to the same key if not found
            # Recursively update keys if the value is a dictionary
            if isinstance(value, dict):
                updated_dict[original_key] = self.update_keys(value, key_mapping)
            elif isinstance(value, list):
                updated_list = []
                for item in value:
                    if isinstance(item, dict):
                        updated_list.append(self.update_keys(item, key_mapping))
                    else:
                        updated_list.append(item)
                updated_dict[original_key] = updated_list
            else:
                updated_dict[original_key] = value
        return updated_dict


TaskServiceDep = Annotated[TaskService, Depends(TaskService)]<|MERGE_RESOLUTION|>--- conflicted
+++ resolved
@@ -452,7 +452,6 @@
             sysbox_runtime=sysbox_runtime,
         )
 
-<<<<<<< HEAD
     async def _calc_score(
         self,
         executor_info: ExecutorSSHInfo,
@@ -690,8 +689,6 @@
                 exc_info=True,
             )
 
-=======
->>>>>>> 2fd84f69
     async def create_task(
         self,
         miner_info: MinerJobRequestPayload,
