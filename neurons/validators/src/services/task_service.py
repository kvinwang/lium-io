import asyncio
import json
import logging
import time
from pathlib import Path
from typing import Annotated

import asyncssh
import bittensor
from datura.requests.miner_requests import ExecutorSSHInfo
from fastapi import Depends
from payload_models.payloads import MinerJobRequestPayload

from core.config import settings
from core.utils import _m, context, get_extra_info
from services.const import (
    DOWNLOAD_SPEED_WEIGHT,
    GPU_MAX_SCORES,
    JOB_TAKEN_TIME_WEIGHT,
    MAX_DOWNLOAD_SPEED,
    MAX_UPLOAD_SPEED,
    MIN_JOB_TAKEN_TIME,
    UPLOAD_SPEED_WEIGHT,
)
from services.ssh_service import SSHService
from services.redis_service import RedisService, RENTED_MACHINE_SET

logger = logging.getLogger(__name__)

JOB_LENGTH = 300


class TaskService:
    def __init__(
        self,
        ssh_service: Annotated[SSHService, Depends(SSHService)],
        redis_service: Annotated[RedisService, Depends(RedisService)],
    ):
        self.ssh_service = ssh_service
        self.redis_service = redis_service

    async def create_task(
        self,
        miner_info: MinerJobRequestPayload,
        executor_info: ExecutorSSHInfo,
        keypair: bittensor.Keypair,
        private_key: str,
    ):
        default_extra = {
            "job_batch_id": miner_info.job_batch_id,
            "miner_hotkey": miner_info.miner_hotkey,
            "executor_uuid": executor_info.uuid,
            "executor_ip_address": executor_info.address,
            "executor_port": executor_info.port,
            "executor_ssh_username": executor_info.ssh_username,
            "executor_ssh_port": executor_info.ssh_port,
        }
        try:
            logger.info(_m("Update or create an executor", extra=get_extra_info(default_extra)))

            private_key = self.ssh_service.decrypt_payload(keypair.ss58_address, private_key)
            pkey = asyncssh.import_private_key(private_key)


            async with asyncssh.connect(
                host=executor_info.address,
                port=executor_info.ssh_port,
                username=executor_info.ssh_username,
                client_keys=[pkey],
                known_hosts=None,
            ) as ssh_client:

                await ssh_client.run(f"mkdir -p {executor_info.root_dir}/temp")

                async with ssh_client.start_sftp_client() as sftp_client:
                    # get machine specs
                    timestamp = int(time.time())
                    local_file_path = str(
                        Path(__file__).parent / ".." / "miner_jobs/machine_scrape.py"
                    )
                    remote_file_path = f"{executor_info.root_dir}/temp/job_{timestamp}.py"
                    await sftp_client.put(local_file_path, remote_file_path)

                    logger.info(
                        _m(
                            "Uploaded machine scrape script to {remote_file_path}",
                            extra=get_extra_info(default_extra),
                        ),
                    )

                    machine_specs, _ = await self._run_task(
                        ssh_client, executor_info, remote_file_path, miner_info.miner_hotkey
                    )
                    if not machine_specs:
                        logger.warning(
                            _m("No machine specs found", extra=get_extra_info(default_extra)),
                        )
                        log_status = "warning"
                        log_text = _m("No machine specs found", extra=get_extra_info(default_extra))
                        job_batch_id = default_extra.job_batch_id
                        return {}, executor_info, 0, job_batch_id, log_status, log_text

                    machine_spec = json.loads(machine_specs[0].strip())
                    logger.info(
                        _m(
                            "Machine spec scraped",
                            extra=get_extra_info({**default_extra, "machine_spec": machine_spec}),
                        ),
                    )

                    gpu_model = None
                    if machine_spec.get("gpu", {}).get("count", 0) > 0:
                        details = machine_spec["gpu"].get("details", [])
                        if len(details) > 0:
                            gpu_model = details[0].get("name", None)

                    max_score = 0
                    if gpu_model:
                        max_score = GPU_MAX_SCORES.get(gpu_model, 0)

                    gpu_count = machine_spec.get("gpu", {}).get("count", 0)

                    if max_score == 0 or gpu_count == 0:
                        logger.warning(
                            _m(
                                f"Max Score({max_score}) or GPU count({gpu_count}) is 0. No need to run job.",
                                extra=get_extra_info(default_extra),
                            ),
                        )
                        log_text = f"Max Score({max_score}) or GPU count({gpu_count}) is 0. No need to run job."
                        log_status = "warning"
                        job_batch_id = default_extra.job_batch_id
                        return machine_spec, executor_info, 0, job_batch_id, log_status, log_text
                    logger.info(
                        _m(
                            f"Got GPU specs: {gpu_model} with max score: {max_score}",
                            extra=get_extra_info(default_extra),
                        ),
                    )

                    is_rented = await self.redis_service.is_elem_exists_in_set(
                        RENTED_MACHINE_SET,
                        f"{miner_info.miner_hotkey}:{executor_info.uuid}"
                    )

                    if is_rented:
                        score = max_score * gpu_count
                        logger.info(
                            _m(
                                "Executor is already rented.",
                                extra=get_extra_info({**default_extra, "score": score}),
                            ),
                        )
                        log_text = _m(
                                "Executor is already rented.",
                                extra=get_extra_info({**default_extra, "score": score}),
                                    )
                        log_status = "info"
                        job_batch_id = default_extra.job_batch_id
                        return machine_spec, executor_info, score, job_batch_id, log_status, log_text


                    timestamp = int(time.time())
                    local_file_path = str(Path(__file__).parent / ".." / "miner_jobs/score.py")
                    remote_file_path = f"{executor_info.root_dir}/temp/job_{timestamp}.py"

                    await sftp_client.put(local_file_path, remote_file_path)


                    start_time = time.time()

                    results, err = await self._run_task(
                        ssh_client, executor_info, remote_file_path, miner_info.miner_hotkey
                    )
                    if not results:
                        logger.warning(
                            _m(
                                "No result from training job task.",
                                extra=get_extra_info(default_extra),
                            ),
                        )
                        log_text = _m(
                                "No result from training job task.",
                                extra=get_extra_info(default_extra),
                                )
                        log_status = "warning"
                        job_batch_id = default_extra.job_batch_id
                        return machine_spec, executor_info, 0, job_batch_id, log_status, log_text

                    end_time = time.time()

                    score = 0

                    logger.info(
                        _m(
                            f"Results from training job task: {results}",
                            extra=get_extra_info(default_extra),
                        ),
                    )
                    log_text = ""
                    log_status = ""
                    job_batch_id = default_extra.job_batch_id

                    if err is not None:
                        logger.error(
                            _m(
                                f"Error executing task on executor: {err}",
                                extra=get_extra_info(default_extra),
                            ),
                        )
                        log_status = "error"
                        log_text = _m(
                                f"Error executing task on executor: {err}",
                                extra=get_extra_info(default_extra),
                            )

                    else:
                        job_taken_time = results[-1]
                        try:
                            job_taken_time = float(job_taken_time.strip())
                        except Exception:
                            job_taken_time = end_time - start_time

                        logger.info(
                            _m(
                                "Job taken time for executor",
                                extra=get_extra_info(
                                    {**default_extra, "job_taken_time": job_taken_time}
                                ),
                            ),
                        )

                        upload_speed = machine_spec.get("network", {}).get("upload_speed", 0)
                        download_speed = machine_spec.get("network", {}).get("download_speed", 0)
                        
                        # Ensure upload_speed and download_speed are not None
                        upload_speed = upload_speed if upload_speed is not None else 0
                        download_speed = download_speed if download_speed is not None else 0

                        job_taken_score = (
                            min(MIN_JOB_TAKEN_TIME / job_taken_time, 1) if job_taken_time > 0 else 0
                        )
                        upload_speed_score = min(upload_speed / MAX_UPLOAD_SPEED, 1)
                        download_speed_score = min(download_speed / MAX_DOWNLOAD_SPEED, 1)

                        score = max_score * (
                            job_taken_score * gpu_count * JOB_TAKEN_TIME_WEIGHT
                            + upload_speed_score * UPLOAD_SPEED_WEIGHT
                            + download_speed_score * DOWNLOAD_SPEED_WEIGHT
                        )

                        logger.info(
                            _m(
                                "Train task finished",
                                extra=get_extra_info(
                                    {
                                        **default_extra,
                                        "score": score,
                                        "job_taken_time": job_taken_time,
                                        "upload_speed": upload_speed,
                                        "download_speed": download_speed,
                                    }
                                ),
                            ),
                        )
<<<<<<< HEAD
                        log_status = "info"
                        log_text = _m(
                                "Train task finished",
                                extra=get_extra_info(
                                    {
                                        **default_extra,
                                        "score": score,
                                        "job_taken_time": job_taken_time,
                                        "upload_speed": upload_speed,
                                        "download_speed": download_speed,
                                    }
                                ),
                            )                        

                    logger.info(
                        _m(
                            "SSH connection closed for executor",
                            extra=get_extra_info(default_extra),
                        ),
                    )
=======
>>>>>>> 7aa9f675

                    return machine_spec, executor_info, score, job_batch_id, log_status, log_text
        except Exception as e:
            logger.error(
                _m(
                    "Error creating task for executor",
                    extra=get_extra_info({**default_extra, "error": str(e)}),
                ),
                exc_info=True,
            )
            log_status = "error"
            log_text = _m(
                    "Error creating task for executor",
                    extra=get_extra_info({**default_extra, "error": str(e)}),
                )
            job_batch_id = default_extra.job_batch_id
            return {}, executor_info, 0, job_batch_id, log_status, log_text

    async def _run_task(
        self,
        ssh_client: asyncssh.SSHClientConnection,
        executor_info: ExecutorSSHInfo,
        remote_file_path: str,
        miner_hotkey: str,
    ) -> tuple[list[str] | None, str | None]:
        try:
            executor_name = f"{executor_info.uuid}_{executor_info.address}_{executor_info.port}"
            default_extra = {
                "executor_uuid": executor_info.uuid,
                "executor_ip_address": executor_info.address,
                "executor_port": executor_info.port,
                "remote_file_path": remote_file_path,
                "miner_hotkey": miner_hotkey,
            }
            context.set(f"[_run_task][{executor_name}]")
            logger.info(
                _m(
                    "Running task for executor",
                    extra=get_extra_info({**default_extra, "remote_file_path": remote_file_path}),
                ),
            )
            result = await ssh_client.run(
                f"export PYTHONPATH={executor_info.root_dir}:$PYTHONPATH && {executor_info.python_path} {remote_file_path}",
                timeout=JOB_LENGTH,
            )
            results = result.stdout.splitlines()
            errors = result.stderr.splitlines()

            actual_errors = [error for error in errors if "warnning" not in error.lower()]

            if len(results) == 0 and len(actual_errors) > 0:
                logger.error(_m("Failed to execute command!", extra=get_extra_info(default_extra)))
                raise Exception("Failed to execute command!")

            #  remove remote_file
            await ssh_client.run(f"rm {remote_file_path}", timeout=30)

            return results, None
        except Exception as e:
            logger.error(
                _m("Run task error to executor", extra=get_extra_info(default_extra)),
                exc_info=True,
            )

            #  remove remote_file
            try:
                await asyncio.wait_for(ssh_client.run(f"rm {remote_file_path}"), timeout=10)
            except Exception:
                logger.error(
                    _m("Failed to remove remote file", extra=get_extra_info(default_extra)),
                    exc_info=True,
                )

            return None, str(e)

    async def get_decrypted_private_key_for_task(self, uuid: str) -> str | None:
        task = await self.task_dao.get_task_by_uuid(uuid)
        if task is None:
            return None
        my_key: bittensor.Keypair = settings.get_bittensor_wallet().get_hotkey()
        return self.ssh_service.decrypt_payload(my_key.ss58_address, task.ssh_private_key)


TaskServiceDep = Annotated[TaskService, Depends(TaskService)]<|MERGE_RESOLUTION|>--- conflicted
+++ resolved
@@ -263,7 +263,7 @@
                                 ),
                             ),
                         )
-<<<<<<< HEAD
+
                         log_status = "info"
                         log_text = _m(
                                 "Train task finished",
@@ -284,8 +284,6 @@
                             extra=get_extra_info(default_extra),
                         ),
                     )
-=======
->>>>>>> 7aa9f675
 
                     return machine_spec, executor_info, score, job_batch_id, log_status, log_text
         except Exception as e:
