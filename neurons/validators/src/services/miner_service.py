import asyncio
import logging
from typing import Annotated
import json

import bittensor
from clients.miner_client import MinerClient
from datura.requests.miner_requests import (
    AcceptSSHKeyRequest,
    DeclineJobRequest,
    ExecutorSSHInfo,
    FailedRequest,
)
from datura.requests.validator_requests import SSHPubKeyRemoveRequest, SSHPubKeySubmitRequest
from fastapi import Depends
from payload_models.payloads import (
    ContainerBaseRequest,
    ContainerCreated,
    ContainerCreateRequest,
    ContainerDeleted,
    ContainerDeleteRequest,
    ContainerStarted,
    ContainerStartRequest,
    ContainerStopped,
    ContainerStopRequest,
    FailedContainerRequest,
    MinerJobRequestPayload,
    MinerJobEnryptedFiles,
)
from protocol.vc_protocol.compute_requests import RentedMachine

from core.config import settings
from core.utils import _m, get_extra_info
from services.docker_service import DockerService
from services.redis_service import RedisService, MACHINE_SPEC_CHANNEL_NAME, EXECUTOR_COUNT_PREFIX
from services.ssh_service import SSHService
from services.task_service import TaskService

logger = logging.getLogger(__name__)


JOB_LENGTH = 300


class MinerService:
    def __init__(
        self,
        ssh_service: Annotated[SSHService, Depends(SSHService)],
        task_service: Annotated[TaskService, Depends(TaskService)],
        docker_service: Annotated[DockerService, Depends(DockerService)],
        redis_service: Annotated[RedisService, Depends(RedisService)],
    ):
        self.ssh_service = ssh_service
        self.task_service = task_service
        self.docker_service = docker_service
        self.redis_service = redis_service

    async def request_job_to_miner(
        self,
        payload: MinerJobRequestPayload,
        encypted_files: MinerJobEnryptedFiles,
        docker_hub_digests: dict[str, str]
    ):
        loop = asyncio.get_event_loop()
        my_key: bittensor.Keypair = settings.get_bittensor_wallet().get_hotkey()
        default_extra = {
            "job_batch_id": payload.job_batch_id,
            "miner_hotkey": payload.miner_hotkey,
            "miner_address": payload.miner_address,
            "miner_port": payload.miner_port,
        }

        try:
            logger.info(_m("Requesting job to miner", extra=get_extra_info(default_extra)))
            miner_client = MinerClient(
                loop=loop,
                miner_address=payload.miner_address,
                miner_port=payload.miner_port,
                miner_hotkey=payload.miner_hotkey,
                my_hotkey=my_key.ss58_address,
                keypair=my_key,
                miner_url=f"ws://{payload.miner_address}:{payload.miner_port}/jobs/{my_key.ss58_address}",
            )

            async with miner_client:
                # generate ssh key and send it to miner
                private_key, public_key = self.ssh_service.generate_ssh_key(my_key.ss58_address)

                await miner_client.send_model(SSHPubKeySubmitRequest(public_key=public_key))

                try:
                    msg = await asyncio.wait_for(
                        miner_client.job_state.miner_accepted_ssh_key_or_failed_future, JOB_LENGTH
                    )
                except TimeoutError:
                    logger.error(
                        _m(
                            "Waiting accepted ssh key or failed request from miner resulted in TimeoutError",
                            extra=get_extra_info(default_extra),
                        ),
                    )
                    msg = None
                except Exception:
                    logger.error(
                        _m(
                            "Waiting accepted ssh key or failed request from miner resulted in an exception",
                            extra=get_extra_info(default_extra),
                        ),
                    )
                    msg = None

                if isinstance(msg, AcceptSSHKeyRequest):
                    logger.info(
                        _m(
                            "Received AcceptSSHKeyRequest for miner. Running tasks for executors",
                            extra=get_extra_info(
                                {**default_extra, "executors": len(msg.executors)}
                            ),
                        ),
                    )
                    if len(msg.executors) == 0:
                        return None

                    tasks = [
                        asyncio.create_task(
                            self.task_service.create_task(
                                miner_info=payload,
                                executor_info=executor_info,
                                keypair=my_key,
                                private_key=private_key.decode("utf-8"),
                                public_key=public_key.decode("utf-8"),
                                encypted_files=encypted_files,
                                docker_hub_digests=docker_hub_digests,
                            )
                        )
                        for executor_info in msg.executors
                    ]

                    results = [
                        result
                        for result in await asyncio.gather(*tasks, return_exceptions=True)
                        if result
                    ]

                    logger.info(
                        _m(
                            "Finished running tasks for executors",
                            extra=get_extra_info({**default_extra, "executors": len(results)}),
                        ),
                    )

                    await miner_client.send_model(SSHPubKeyRemoveRequest(public_key=public_key))

                    await self.publish_machine_specs(results, miner_client.miner_hotkey)
                    await self.store_executor_counts(payload.miner_hotkey, payload.job_batch_id, len(msg.executors), results)

                    total_score = 0
                    for _, _, score, _, _, _, _ in results:
                        total_score += score

                    logger.info(
                        _m(
                            f"total score: {total_score}",
                            extra=get_extra_info(default_extra),
                        )
                    )

                    return {
                        "miner_hotkey": payload.miner_hotkey,
                        "score": total_score,
                    }
                elif isinstance(msg, FailedRequest):
                    logger.warning(
                        _m(
                            "Requesting job failed for miner",
                            extra=get_extra_info({**default_extra, "msg": str(msg)}),
                        ),
                    )
                    return None
                elif isinstance(msg, DeclineJobRequest):
                    logger.warning(
                        _m(
                            "Requesting job declined for miner",
                            extra=get_extra_info({**default_extra, "msg": str(msg)}),
                        ),
                    )
                    return None
                else:
                    logger.error(
                        _m(
                            "Unexpected msg",
                            extra=get_extra_info({**default_extra, "msg": str(msg)}),
                        ),
                    )
                    return None
        except asyncio.CancelledError:
            logger.error(
                _m("Requesting job to miner was cancelled", extra=get_extra_info(default_extra)),
            )
            return None
        except Exception as e:
            logger.error(
                _m(
                    "Requesting job to miner resulted in an exception",
                    extra=get_extra_info({**default_extra, "error": str(e)}),
                ),
                exc_info=True,
            )
            return None

    async def publish_machine_specs(
        self, results: list[tuple[dict, ExecutorSSHInfo]], miner_hotkey: str
    ):
        """Publish machine specs to compute app connector process"""
        default_extra = {
            "miner_hotkey": miner_hotkey,
        }

        logger.info(
            _m(
                "Publishing machine specs to compute app connector process",
                extra=get_extra_info({**default_extra, "results": len(results)}),
            ),
        )
        for specs, ssh_info, score, synthetic_job_score, job_batch_id, log_status, log_text in results:
            try:
                await self.redis_service.publish(
                    MACHINE_SPEC_CHANNEL_NAME,
                    {
                        "specs": specs,
                        "miner_hotkey": miner_hotkey,
                        "executor_uuid": ssh_info.uuid,
                        "executor_ip": ssh_info.address,
                        "executor_port": ssh_info.port,
                        "score": score,
                        "synthetic_job_score": synthetic_job_score,
                        "job_batch_id": job_batch_id,
                        "log_status": log_status,
                        "log_text": str(log_text),
                    },
                )
            except Exception as e:
                logger.error(
                    _m(
                        f"Error publishing machine specs of {miner_hotkey} to compute app connector process",
                        extra=get_extra_info({**default_extra, "error": str(e)}),
                    ),
                    exc_info=True,
                )

    async def store_executor_counts(self, miner_hotkey: str, job_batch_id: str, total: int, results: list[dict]):
        default_extra = {
            "job_batch_id": job_batch_id,
            "miner_hotkey": miner_hotkey,
        }

        success = 0
        failed = 0

        for _, _, score, _, _, _, _ in results:
            if score > 0:
                success += 1
            else:
                failed += 1

        data = {
            "total": total,
            "success": success,
            "failed": failed
        }

        key = f"{EXECUTOR_COUNT_PREFIX}:{miner_hotkey}"

        try:
            await self.redis_service.hset(key, job_batch_id, json.dumps(data))

            logger.info(
                _m(
                    "Stored executor counts",
                    extra=get_extra_info({**default_extra, **data}),
                ),
            )
        except Exception as e:
            logger.error(
                _m(
                    "Failed storing executor counts",
                    extra=get_extra_info({**default_extra, **data, "error": str(e)}),
                ),
                exc_info=True,
            )

    async def handle_container(self, payload: ContainerBaseRequest):
        loop = asyncio.get_event_loop()
        my_key: bittensor.Keypair = settings.get_bittensor_wallet().get_hotkey()
        default_extra = {
            "miner_hotkey": payload.miner_hotkey,
            "executor_id": payload.executor_id,
            "executor_ip": payload.miner_address,
            "executor_port": payload.miner_port,
            "container_request_type": str(payload.message_type),
        }

        miner_client = MinerClient(
            loop=loop,
            miner_address=payload.miner_address,
            miner_port=payload.miner_port,
            miner_hotkey=payload.miner_hotkey,
            my_hotkey=my_key.ss58_address,
            keypair=my_key,
            miner_url=f"ws://{payload.miner_address}:{payload.miner_port}/resources/{my_key.ss58_address}",
        )

        async with miner_client:
            # generate ssh key and send it to miner
            private_key, public_key = self.ssh_service.generate_ssh_key(my_key.ss58_address)
            await miner_client.send_model(
                SSHPubKeySubmitRequest(public_key=public_key, executor_id=payload.executor_id)
            )

            logger.info(
                _m("Sent SSH key to miner.", extra=get_extra_info(default_extra)),
            )

            try:
                msg = await asyncio.wait_for(
                    miner_client.job_state.miner_accepted_ssh_key_or_failed_future, timeout=1
                )
            except TimeoutError:
                logger.error(
                    _m(
                        "Waiting accepted ssh key or failed request from miner resulted in an timeout error",
                        extra=get_extra_info(default_extra),
                    ),
                )
                msg = None
            except Exception:
                logger.error(
                    _m(
                        "Waiting accepted ssh key or failed request from miner resulted in an exception",
                        extra=get_extra_info(default_extra),
                    ),
                )
                msg = None

            if isinstance(msg, AcceptSSHKeyRequest):
                logger.info(
                    _m(
                        "Received AcceptSSHKeyRequest",
                        extra=get_extra_info({**default_extra, "msg": str(msg)}),
                    ),
                )

                try:
                    executor = msg.executors[0]
                except Exception as e:
                    logger.error(
                        _m(
                            "Error: Miner didn't return executor info",
                            extra=get_extra_info({**default_extra, "error": str(e)}),
                        ),
                    )
                    executor = None

                if executor is None or executor.uuid != payload.executor_id:
                    logger.error(
                        _m("Error: Invalid executor id", extra=get_extra_info(default_extra)),
                    )
                    await miner_client.send_model(
                        SSHPubKeyRemoveRequest(
                            public_key=public_key, executor_id=payload.executor_id
                        )
                    )

                    await self.redis_service.remove_rented_machine(
                        RentedMachine(
                            miner_hotkey=payload.miner_hotkey,
                            executor_id=payload.executor_id,
                            executor_ip_address=executor.address if executor else "",
                            executor_ip_port=str(executor.port if executor else ""),
                        )
                    )

                    return FailedContainerRequest(
                        miner_hotkey=payload.miner_hotkey,
                        executor_id=payload.executor_id,
                        msg=f"Invalid executor id {payload.executor_id}",
                    )

                try:
                    if isinstance(payload, ContainerCreateRequest):
                        logger.info(
                            _m(
                                "Creating container",
                                extra=get_extra_info({**default_extra, "payload": str(payload)}),
                            ),
                        )
                        result = await self.docker_service.create_container(
                            payload,
                            executor,
                            my_key,
                            private_key.decode("utf-8"),
                        )

                        await miner_client.send_model(
                            SSHPubKeyRemoveRequest(
                                public_key=public_key, executor_id=payload.executor_id
                            )
                        )
<<<<<<< HEAD
                        
                        if isinstance(result, FailedContainerRequest):
                            return result
=======

                        if result is None:
                            return FailedContainerRequest(
                                miner_hotkey=payload.miner_hotkey,
                                executor_id=payload.executor_id,
                                msg=f"create container error: No ports available",
                            )
>>>>>>> d0c5adb5

                        return ContainerCreated(
                            miner_hotkey=payload.miner_hotkey,
                            executor_id=payload.executor_id,
                            container_name=result.container_name,
                            volume_name=result.volume_name,
                            port_maps=result.port_maps,
                        )

                    elif isinstance(payload, ContainerStartRequest):
                        logger.info(
                            _m(
                                "Starting container",
                                extra=get_extra_info({**default_extra, "payload": str(payload)}),
                            ),
                        )
                        await self.docker_service.start_container(
                            payload,
                            executor,
                            my_key,
                            private_key.decode("utf-8"),
                        )

                        logger.info(
                            _m(
                                "Started Container",
                                extra=get_extra_info({**default_extra, "payload": str(payload)}),
                            ),
                        )
                        await miner_client.send_model(
                            SSHPubKeyRemoveRequest(
                                public_key=public_key, executor_id=payload.executor_id
                            )
                        )

                        return ContainerStarted(
                            miner_hotkey=payload.miner_hotkey,
                            executor_id=payload.executor_id,
                            container_name=payload.container_name,
                        )
                    elif isinstance(payload, ContainerStopRequest):
                        await self.docker_service.stop_container(
                            payload,
                            executor,
                            my_key,
                            private_key.decode("utf-8"),
                        )
                        await miner_client.send_model(
                            SSHPubKeyRemoveRequest(
                                public_key=public_key, executor_id=payload.executor_id
                            )
                        )

                        return ContainerStopped(
                            miner_hotkey=payload.miner_hotkey,
                            executor_id=payload.executor_id,
                            container_name=payload.container_name,
                        )
                    elif isinstance(payload, ContainerDeleteRequest):
                        logger.info(
                            _m(
                                "Deleting container",
                                extra=get_extra_info({**default_extra, "payload": str(payload)}),
                            ),
                        )
                        await self.docker_service.delete_container(
                            payload,
                            executor,
                            my_key,
                            private_key.decode("utf-8"),
                        )

                        logger.info(
                            _m(
                                "Deleted Container",
                                extra=get_extra_info({**default_extra, "payload": str(payload)}),
                            ),
                        )
                        await miner_client.send_model(
                            SSHPubKeyRemoveRequest(
                                public_key=public_key, executor_id=payload.executor_id
                            )
                        )

                        return ContainerDeleted(
                            miner_hotkey=payload.miner_hotkey,
                            executor_id=payload.executor_id,
                            container_name=payload.container_name,
                            volume_name=payload.volume_name,
                        )
                    else:
                        logger.error(
                            _m(
                                "Unexpected request",
                                extra=get_extra_info({**default_extra, "payload": str(payload)}),
                            ),
                        )
                        return FailedContainerRequest(
                            miner_hotkey=payload.miner_hotkey,
                            executor_id=payload.executor_id,
                            msg=f"Unexpected request: {payload}",
                        )

                except Exception as e:
                    logger.error(
                        _m(
                            "Error: create container error",
                            extra=get_extra_info({**default_extra, "error": str(e)}),
                        ),
                    )
                    await miner_client.send_model(
                        SSHPubKeyRemoveRequest(
                            public_key=public_key, executor_id=payload.executor_id
                        )
                    )

                    return FailedContainerRequest(
                        miner_hotkey=payload.miner_hotkey,
                        executor_id=payload.executor_id,
                        msg=f"create container error: {str(e)}",
                    )

            elif isinstance(msg, FailedRequest):
                logger.info(
                    _m(
                        "Error: Miner failed job",
                        extra=get_extra_info({**default_extra, "msg": str(msg)}),
                    ),
                )
                return FailedContainerRequest(
                    miner_hotkey=payload.miner_hotkey,
                    executor_id=payload.executor_id,
                    msg=f"create container error: {str(msg)}",
                )
            else:
                logger.error(
                    _m(
                        "Error: Unexpected msg",
                        extra=get_extra_info({**default_extra, "msg": str(msg)}),
                    ),
                )
                return FailedContainerRequest(
                    miner_hotkey=payload.miner_hotkey,
                    executor_id=payload.executor_id,
                    msg=f"Unexpected msg: {msg}",
                )


MinerServiceDep = Annotated[MinerService, Depends(MinerService)]<|MERGE_RESOLUTION|>--- conflicted
+++ resolved
@@ -406,19 +406,9 @@
                                 public_key=public_key, executor_id=payload.executor_id
                             )
                         )
-<<<<<<< HEAD
                         
                         if isinstance(result, FailedContainerRequest):
                             return result
-=======
-
-                        if result is None:
-                            return FailedContainerRequest(
-                                miner_hotkey=payload.miner_hotkey,
-                                executor_id=payload.executor_id,
-                                msg=f"create container error: No ports available",
-                            )
->>>>>>> d0c5adb5
 
                         return ContainerCreated(
                             miner_hotkey=payload.miner_hotkey,
