--- conflicted
+++ resolved
@@ -45,13 +45,9 @@
 
     async def generate_portMappings(self, miner_hotkey, executor_id, internal_ports = None):
         try:
-<<<<<<< HEAD
-            internal_ports = [22, 20000, 20001, 20002, 20003]
+            docker_internal_ports = [22, 20000, 20001, 20002, 20003]
             if internal_ports:
-                internal_ports = internal_ports
-=======
-            docker_internal_ports = [22, 20000, 20001, 20002, 20003]
->>>>>>> cbba9afb
+                docker_internal_ports = internal_ports
 
             key = f"{AVAILABLE_PORT_MAPS_PREFIX}:{miner_hotkey}:{executor_id}"
             available_port_maps = await self.redis_service.lrange(key)
